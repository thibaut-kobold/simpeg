--- conflicted
+++ resolved
@@ -82,11 +82,6 @@
     """
     Data class for NSEMdata. Stores the data vector indexed by the survey.
     """
-<<<<<<< HEAD
-    def __init__(self, survey, dobs=None, relative_error=None, noise_floor=None):
-        BaseData.__init__(self, survey, dobs, relative_error, noise_floor)
-=======
->>>>>>> c63e699c
 
     def __init__(self, survey, dobs=None, relative_error=None, noise_floor=None):
         BaseData.__init__(self, survey, dobs, relative_error, noise_floor)
@@ -99,11 +94,7 @@
         :type returnType: str, optional
         :rtype: numpy.recarray
         :return: Record array with data, with indexed columns
-<<<<<<< HEAD
-        '''
-=======
-        """
->>>>>>> c63e699c
+        """
 
         # Define the record fields
         dtRI = [
