--- conflicted
+++ resolved
@@ -196,94 +196,6 @@
         return Zero()
 
     def setBC(self):
-<<<<<<< HEAD
-        if self.mesh.dim == 3:
-            fxm, fxp, fym, fyp, fzm, fzp = self.mesh.faceBoundaryInd
-            gBFxm = self.mesh.gridFx[fxm, :]
-            gBFxp = self.mesh.gridFx[fxp, :]
-            gBFym = self.mesh.gridFy[fym, :]
-            gBFyp = self.mesh.gridFy[fyp, :]
-            gBFzm = self.mesh.gridFz[fzm, :]
-            gBFzp = self.mesh.gridFz[fzp, :]
-
-            # Setup Mixed B.C (alpha, beta, gamma)
-            temp_xm = np.ones_like(gBFxm[:, 0])
-            temp_xp = np.ones_like(gBFxp[:, 0])
-            temp_ym = np.ones_like(gBFym[:, 1])
-            temp_yp = np.ones_like(gBFyp[:, 1])
-            temp_zm = np.ones_like(gBFzm[:, 2])
-            temp_zp = np.ones_like(gBFzp[:, 2])
-
-            if(self.bc_type == 'Neumann'):
-                if self.verbose:
-                    print('Setting BC to Neumann.')
-                alpha_xm, alpha_xp = temp_xm*0., temp_xp*0.
-                alpha_ym, alpha_yp = temp_ym*0., temp_yp*0.
-                alpha_zm, alpha_zp = temp_zm*0., temp_zp*0.
-
-                beta_xm, beta_xp = temp_xm, temp_xp
-                beta_ym, beta_yp = temp_ym, temp_yp
-                beta_zm, beta_zp = temp_zm, temp_zp
-
-                gamma_xm, gamma_xp = temp_xm*0., temp_xp*0.
-                gamma_ym, gamma_yp = temp_ym*0., temp_yp*0.
-                gamma_zm, gamma_zp = temp_zm*0., temp_zp*0.
-
-            elif(self.bc_type == 'Dirchlet'):
-                if self.verbose:
-                    print('Setting BC to Dirchlet.')
-                alpha_xm, alpha_xp = temp_xm, temp_xp
-                alpha_ym, alpha_yp = temp_ym, temp_yp
-                alpha_zm, alpha_zp = temp_zm, temp_zp
-
-                beta_xm, beta_xp = temp_xm*0, temp_xp*0
-                beta_ym, beta_yp = temp_ym*0, temp_yp*0
-                beta_zm, beta_zp = temp_zm*0, temp_zp*0
-
-                gamma_xm, gamma_xp = temp_xm*0., temp_xp*0.
-                gamma_ym, gamma_yp = temp_ym*0., temp_yp*0.
-                gamma_zm, gamma_zp = temp_zm*0., temp_zp*0.
-
-            alpha = [alpha_xm, alpha_xp, alpha_ym, alpha_yp, alpha_zm,
-                     alpha_zp]
-            beta = [beta_xm, beta_xp, beta_ym, beta_yp, beta_zm, beta_zp]
-            gamma = [gamma_xm, gamma_xp, gamma_ym, gamma_yp, gamma_zm,
-                     gamma_zp]
-
-        elif self.mesh.dim == 2:
-
-            fxm, fxp, fym, fyp = self.mesh.faceBoundaryInd
-            gBFxm = self.mesh.gridFx[fxm, :]
-            gBFxp = self.mesh.gridFx[fxp, :]
-            gBFym = self.mesh.gridFy[fym, :]
-            gBFyp = self.mesh.gridFy[fyp, :]
-
-            # Setup Mixed B.C (alpha, beta, gamma)
-            temp_xm = np.ones_like(gBFxm[:, 0])
-            temp_xp = np.ones_like(gBFxp[:, 0])
-            temp_ym = np.ones_like(gBFym[:, 1])
-            temp_yp = np.ones_like(gBFyp[:, 1])
-
-            alpha_xm, alpha_xp = temp_xm*0., temp_xp*0.
-            alpha_ym, alpha_yp = temp_ym*0., temp_yp*0.
-
-            beta_xm, beta_xp = temp_xm, temp_xp
-            beta_ym, beta_yp = temp_ym, temp_yp
-
-            gamma_xm, gamma_xp = temp_xm*0., temp_xp*0.
-            gamma_ym, gamma_yp = temp_ym*0., temp_yp*0.
-
-            alpha = [alpha_xm, alpha_xp, alpha_ym, alpha_yp]
-            beta = [beta_xm, beta_xp, beta_ym, beta_yp]
-            gamma = [gamma_xm, gamma_xp, gamma_ym, gamma_yp]
-
-        x_BC, y_BC = getxBCyBC_CC(self.mesh, alpha, beta, gamma)
-        V = self.Vol
-        self.Div = V * self.mesh.faceDiv
-        P_BC, B = self.mesh.getBCProjWF_simple()
-        M = B*self.mesh.aveCC2F
-        self.Grad = self.Div.T - P_BC*Utils.sdiag(y_BC)*M
-=======
         if self.mesh._meshType == "TREE":
             if(self.bc_type == 'Neumann'):
                 raise NotImplementedError()
@@ -380,7 +292,6 @@
             P_BC, B = self.mesh.getBCProjWF_simple()
             M = B*self.mesh.aveCC2F
             self.Grad = self.Div.T - P_BC*Utils.sdiag(y_BC)*M
->>>>>>> af06fdd3
 
 
 class Problem3D_N(BaseDCProblem):
