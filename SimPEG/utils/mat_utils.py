--- conflicted
+++ resolved
@@ -99,11 +99,7 @@
     return unqM, unqInd, invInd
 
 
-<<<<<<< HEAD
-def eigenvalue_by_power_iteration(combo_objfct, model, n_pw_iter=4, fields=None, seed=None):
-=======
 def eigenvalue_by_power_iteration(combo_objfct, model, n_pw_iter=4, fields_list=None, seed=None):
->>>>>>> 4567aeb1
 
     if seed is not None:
         np.random.seed(seed)
@@ -119,11 +115,7 @@
         combo = combo_objfct
     
     # create Field for data misfit if necessary and not provided
-<<<<<<< HEAD
-    if fields is None:
-=======
     if fields_list is None:
->>>>>>> 4567aeb1
         f = []
         for k, obj in enumerate(combo.objfcts):
             if hasattr(obj, "simulation"):
@@ -134,14 +126,10 @@
                 # (see test)
                 f += [None] 
     else:
-<<<<<<< HEAD
-        f = fields
-=======
         if (not isinstance(fields_list,list)) and (not isinstance(fields_list,np.ndarray)):
             f = [fields_list]
         else:
             f = fields_list
->>>>>>> 4567aeb1
 
     #Power iteration: estimate eigenvector
     for i in range(n_pw_iter):
