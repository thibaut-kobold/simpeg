from __future__ import print_function

from discretize.utils.interputils import interpmat

from .mat_utils import (
    mkvc,
    sdiag,
    sdInv,
    speye,
    kron3,
    spzeros,
    ddx,
    av,
    av_extrap,
    ndgrid,
    ind2sub,
    sub2ind,
    getSubArray,
    inv3X3BlockDiagonal,
    inv2X2BlockDiagonal,
    TensorType,
    makePropertyTensor,
    invPropertyTensor,
    diagEst,
    Zero,
    Identity,
    uniqueRows,
    cartesian2spherical,
    spherical2cartesian,
    coterminal,
)
from .code_utils import (
    memProfileWrapper,
    hook,
    setKwargs,
    printTitles,
    printLine,
    checkStoppers,
    printStoppers,
    printDone,
    callHooks,
    dependentProperty,
    asArray_N_x_Dim,
    requires,
    Report,
)
from .mesh_utils import exampleLrmGrid, meshTensor, closestPoints, ExtractCoreMesh
from .curv_utils import volTetra, faceInfo, indexCube
from .counter_utils import Counter, count, timeIt
from . import model_builder
from . import solver_utils
from .coord_utils import rotatePointsFromNormals, rotationMatrixFromNormals
from .model_utils import surface2ind_topo
from .plot_utils import plot2Ddata, plotLayer
from .io_utils import download
<<<<<<< HEAD
from .pgi_utils import (
    make_SimplePGI_regularization,
    make_PGI_regularization,
    make_SimplePGIwithRelationships_regularization,
    ComputeDistances,
    order_cluster,
    GaussianMixture,
    WeightedGaussianMixture,
    GaussianMixtureWithPrior,
    GaussianMixtureWithNonlinearRelationships,
    GaussianMixtureWithNonlinearRelationshipsWithPrior,
)

=======
from . import io_utils
>>>>>>> bf765d73

"""
Deprecated,
don't think we can throw warning if a user accesses them from here...
"""
SolverUtils = solver_utils
ModelBuilder = model_builder<|MERGE_RESOLUTION|>--- conflicted
+++ resolved
@@ -49,11 +49,11 @@
 from .counter_utils import Counter, count, timeIt
 from . import model_builder
 from . import solver_utils
+from . import io_utils
 from .coord_utils import rotatePointsFromNormals, rotationMatrixFromNormals
 from .model_utils import surface2ind_topo
 from .plot_utils import plot2Ddata, plotLayer
 from .io_utils import download
-<<<<<<< HEAD
 from .pgi_utils import (
     make_SimplePGI_regularization,
     make_PGI_regularization,
@@ -67,10 +67,6 @@
     GaussianMixtureWithNonlinearRelationshipsWithPrior,
 )
 
-=======
-from . import io_utils
->>>>>>> bf765d73
-
 """
 Deprecated,
 don't think we can throw warning if a user accesses them from here...
