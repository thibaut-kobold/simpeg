--- conflicted
+++ resolved
@@ -12,11 +12,7 @@
 class MetaSimulation(BaseSimulation):
     """Combine multiple simulations into a single one.
 
-<<<<<<< HEAD
-    This class is used to combine multiple simulations into a
-=======
     This class is used to encapsulate multiple simulations into a
->>>>>>> 9202b98d
     single simulation. Each simulation and mapping pair will
     perform its own work, then concatenate the results together.
 
@@ -26,16 +22,6 @@
     With the proper mappings this can be useful for setting up time-lapse,
     tiled, stitched, or any other simulation that can be broken into many
     individual simulations.
-
-    .. warning::
-
-<<<<<<< HEAD
-        This class is under construction and its functionality may change
-        in the future.
-=======
-        This class is under active development and could change in the
-        future in backwards incompatible ways.
->>>>>>> 9202b98d
 
     Parameters
     ----------
