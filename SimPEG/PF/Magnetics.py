from __future__ import print_function

import numpy as np
import scipy.sparse as sp
from scipy.constants import mu_0

from SimPEG import Utils
from SimPEG import Problem
from SimPEG import Solver
from SimPEG import Props
from SimPEG import Mesh
import multiprocessing
import properties
from SimPEG.Utils import mkvc, matutils, sdiag
from . import BaseMag as MAG
from .MagAnalytics import spheremodel, CongruousMagBC


class MagneticIntegral(Problem.LinearProblem):

    chi, chiMap, chiDeriv = Props.Invertible(
        "Magnetic Susceptibility (SI)",
        default=1.
    )

    forwardOnly = False  # If false, matrix is store to memory (watch your RAM)
    actInd = None  #: Active cell indices provided
    M = None  #: Magnetization matrix provided, otherwise all induced
    rx_type = 'tmi'  #: Receiver type either "tmi" | "xyz"
    magType = 'H0'
    equiSourceLayer = False
    silent = False  # Don't display progress on screen
    W = None
    gtgdiag = None
    memory_saving_mode = False
    n_cpu = None
    parallelized = False
    coordinate_system = properties.StringChoice(
        "Type of coordinate system we are regularizing in",
        choices=['cartesian', 'spherical'],
        default='cartesian'
    )

    modelType = properties.StringChoice(
        "Type of magnetization model",
        choices=['susceptibility', 'vector', 'amplitude'],
        default='susceptibility'
    )

    def __init__(self, mesh, **kwargs):

<<<<<<< HEAD
    def fwr_ind(self, m):
        chi = self.chiMap*m
=======
        assert mesh.dim == 3, 'Integral formulation only available for 3D mesh'
        Problem.BaseProblem.__init__(self, mesh, **kwargs)
>>>>>>> d2843909

    def fields(self, m):

<<<<<<< HEAD
            # Compute the linear operation without forming the full dense G
            fwr_d = self.Intrgl_Fwr_Op(m=chi)
=======
        if self.coordinate_system == 'cartesian':
            m = self.chiMap*(m)
        else:
            m = self.chiMap*(matutils.spherical2cartesian(m.reshape((int(len(m)/3), 3), order='F')))
>>>>>>> d2843909

        if self.forwardOnly:
            # Compute the linear operation without forming the full dense F
            fields = self.Intrgl_Fwr_Op(m=m)

        else:

<<<<<<< HEAD
            return self.G.dot(chi)
=======
            if getattr(self, '_Mxyz', None) is not None:
>>>>>>> d2843909

                fields = np.dot(self.G, (self.Mxyz*m).astype(np.float32))

            else:
                fields = np.dot(self.G, m.astype(np.float32))

            if self.modelType == 'amplitude':

                fields = self.calcAmpData(fields.astype(np.float64))

        return fields.astype(np.float64)

    def calcAmpData(self, Bxyz):
        """
            Compute amplitude of the field
        """

        amplitude = np.sum(
            Bxyz.reshape((3, self.nD), order='F')**2., axis=0
        )**0.5

        return amplitude

    @property
    def G(self):
        if not self.ispaired:
            raise Exception('Need to pair!')

        if getattr(self, '_G', None) is None:

            if self.modelType == 'vector':
                self.magType = 'full'

            self._G = self.Intrgl_Fwr_Op(magType=self.magType,
                                         rx_type=self.rx_type)

        return self._G

    @property
    def nD(self):
        """
            Number of data
        """
        self._nD = self.survey.srcField.rxList[0].locs.shape[0]

<<<<<<< HEAD
    @property
    def modelMap(self):
        return self.chiMap

    def Intrgl_Fwr_Op(self, m=None, Magnetization="ind"):
=======
        return self._nD
>>>>>>> d2843909

    @property
    def ProjTMI(self):
        if not self.ispaired:
            raise Exception('Need to pair!')

        if getattr(self, '_ProjTMI', None) is None:

            # Convert Bdecination from north to cartesian
            self._ProjTMI = Utils.matutils.dip_azimuth2cartesian(
                self.survey.srcField.param[1],
                self.survey.srcField.param[2]
            )

        return self._ProjTMI

    def getJtJdiag(self, m, W=None):
        """
            Return the diagonal of JtJ
        """
        dmudm = self.chiMap.deriv(m)
        self._dSdm = None
        self._dfdm = None
        self.model = m
        if (self.gtgdiag is None) and (self.modelType != 'amplitude'):

            if W is None:
                w = np.ones(self.G.shape[1])
            else:
                w = W.diagonal()

            self.gtgdiag = np.zeros(dmudm.shape[1])

            for ii in range(self.G.shape[0]):

                self.gtgdiag += (w[ii]*self.G[ii, :]*dmudm)**2.

        if self.coordinate_system == 'cartesian':
            if self.modelType == 'amplitude':
                return np.sum((W * self.dfdm * self.G * dmudm)**2., axis=0)
            else:
                return self.gtgdiag

        else:  # spherical
            if self.modelType == 'amplitude':
                return np.sum(((W * self.dfdm) * self.G * (self.dSdm * dmudm))**2., axis=0)
            else:
                Japprox = sdiag(mkvc(self.gtgdiag)**0.5*dmudm.T) * (self.dSdm * dmudm)
                return mkvc(np.sum(Japprox.power(2), axis=0))

    def getJ(self, m, f=None):
        """
            Sensitivity matrix
        """
        if self.coordinate_system == 'cartesian':
            dmudm = self.chiMap.deriv(m)
        else:  # spherical
            dmudm = self.dSdm * self.chiMap.deriv(m)

        if self.modelType == 'amplitude':
            return self.dfdm * (self.G * dmudm)
        else:
            return self.G * dmudm

    def Jvec(self, m, v, f=None):

        if self.coordinate_system == 'cartesian':
            dmudm = self.chiMap.deriv(m)
        else:
            dmudm = self.dSdm * self.chiMap.deriv(m)

        if getattr(self, '_Mxyz', None) is not None:

            vec = np.dot(self.G, (self.Mxyz*(dmudm*v)).astype(np.float32))

        else:
            vec = np.dot(self.G, (dmudm*v).astype(np.float32))

        if self.modelType == 'amplitude':
            return self.dfdm*vec.astype(np.float64)
        else:
            return vec.astype(np.float64)

    def Jtvec(self, m, v, f=None):

        if self.coordinate_system == 'spherical':
            dmudm = self.dSdm * self.chiMap.deriv(m)
        else:
            dmudm = self.chiMap.deriv(m)

        if self.modelType == 'amplitude':
            if getattr(self, '_Mxyz', None) is not None:

                vec = self.Mxyz.T*np.dot(self.G.T, (self.dfdm.T*v).astype(np.float32)).astype(np.float64)

            else:
                vec = np.dot(self.G.T, (self.dfdm.T*v).astype(np.float32))

        else:

            vec = np.dot(self.G.T, v.astype(np.float32))

        return dmudm.T * vec.astype(np.float64)

    @property
    def dSdm(self):

        if getattr(self, '_dSdm', None) is None:

            if self.model is None:
                raise Exception('Requires a chi')

            nC = int(len(self.model)/3)

            m_xyz = self.chiMap * matutils.spherical2cartesian(self.model.reshape((nC, 3), order='F'))

            nC = int(m_xyz.shape[0]/3.)
            m_atp = matutils.cartesian2spherical(m_xyz.reshape((nC, 3), order='F'))

            a = m_atp[:nC]
            t = m_atp[nC:2*nC]
            p = m_atp[2*nC:]

            Sx = sp.hstack([sp.diags(np.cos(t)*np.cos(p), 0),
                            sp.diags(-a*np.sin(t)*np.cos(p), 0),
                            sp.diags(-a*np.cos(t)*np.sin(p), 0)])

            Sy = sp.hstack([sp.diags(np.cos(t)*np.sin(p), 0),
                            sp.diags(-a*np.sin(t)*np.sin(p), 0),
                            sp.diags(a*np.cos(t)*np.cos(p), 0)])

            Sz = sp.hstack([sp.diags(np.sin(t), 0),
                            sp.diags(a*np.cos(t), 0),
                            sp.csr_matrix((nC, nC))])

            self._dSdm = sp.vstack([Sx, Sy, Sz])

        return self._dSdm

    @property
    def modelMap(self):
        """
            Call for general mapping of the problem
        """
        return self.chiMap

    @property
    def dfdm(self):

        if self.model is None:
            self.model = np.zeros(self.G.shape[1])

        if getattr(self, '_dfdm', None) is None:

            Bxyz = self.Bxyz_a(self.chiMap * self.model)

            # Bx = sp.spdiags(Bxyz[:, 0], 0, self.nD, self.nD)
            # By = sp.spdiags(Bxyz[:, 1], 0, self.nD, self.nD)
            # Bz = sp.spdiags(Bxyz[:, 2], 0, self.nD, self.nD)
            ii = np.kron(np.asarray(range(self.survey.nD), dtype='int'), np.ones(3))
            jj = np.asarray(range(3*self.survey.nD), dtype='int')
            # (data, (row, col)), shape=(3, 3))
            # P = s
            self._dfdm = sp.csr_matrix(( mkvc(Bxyz), (ii,jj)), shape=(self.survey.nD, 3*self.survey.nD))

        return self._dfdm

    def Bxyz_a(self, m):
        """
            Return the normalized B fields
        """

        # Get field data
        if self.coordinate_system == 'spherical':
            m = matutils.atp2xyz(m)

        if getattr(self, '_Mxyz', None) is not None:
            Bxyz = np.dot(self.G, (self.Mxyz*m).astype(np.float32))
        else:
            Bxyz = np.dot(self.G, m.astype(np.float32))

        amp = self.calcAmpData(Bxyz.astype(np.float64))
        Bamp = sp.spdiags(1./amp, 0, self.nD, self.nD)

        return (Bxyz.reshape((3, self.nD), order='F')*Bamp)

    def Intrgl_Fwr_Op(self, m=None, magType='H0', rx_type='tmi'):
        """

        Magnetic forward operator in integral form

        magType  = 'H0' | 'x' | 'y' | 'z'
        rx_type  = 'tmi' | 'x' | 'y' | 'z'

        Return
        _G = Linear forward operator | (forwardOnly)=data

         """
        if m is not None:
            self.model = self.chiMap*m

        # Find non-zero cells
        if getattr(self, 'actInd', None) is not None:
            if self.actInd.dtype == 'bool':
                inds = np.asarray([inds for inds,
                                  elem in enumerate(self.actInd, 1) if elem],
                                  dtype=int) - 1
            else:
                inds = self.actInd

        else:

            inds = np.asarray(range(self.mesh.nC))

        nC = len(inds)

        # Create active cell projector
        P = sp.csr_matrix((np.ones(nC), (inds, range(nC))),
                          shape=(self.mesh.nC, nC))

        # Create vectors of nodal location
        # (lower and upper coners for each cell)
        if isinstance(self.mesh, Mesh.TreeMesh):
            # Get upper and lower corners of each cell
            bsw = (self.mesh.gridCC - self.mesh.h_gridded/2.)
            tne = (self.mesh.gridCC + self.mesh.h_gridded/2.)

            xn1, xn2 = bsw[:, 0], tne[:, 0]
            yn1, yn2 = bsw[:, 1], tne[:, 1]
            zn1, zn2 = bsw[:, 2], tne[:, 2]

        else:

            xn = self.mesh.vectorNx
            yn = self.mesh.vectorNy
            zn = self.mesh.vectorNz

            yn2, xn2, zn2 = np.meshgrid(yn[1:], xn[1:], zn[1:])
            yn1, xn1, zn1 = np.meshgrid(yn[:-1], xn[:-1], zn[:-1])

        # If equivalent source, use semi-infite prism
        if self.equiSourceLayer:
            zn1 -= 1000.

        self.Yn = P.T*np.c_[mkvc(yn1), mkvc(yn2)]
        self.Xn = P.T*np.c_[mkvc(xn1), mkvc(xn2)]
        self.Zn = P.T*np.c_[mkvc(zn1), mkvc(zn2)]

        # survey = self.survey
        self.rxLoc = self.survey.srcField.rxList[0].locs

        if magType == 'H0':
            if getattr(self, 'M', None) is None:
                self.M = matutils.dip_azimuth2cartesian(np.ones(nC) * self.survey.srcField.param[1],
                                      np.ones(nC) * self.survey.srcField.param[2])

            Mx = sdiag(self.M[:, 0] * self.survey.srcField.param[0])
            My = sdiag(self.M[:, 1] * self.survey.srcField.param[0])
            Mz = sdiag(self.M[:, 2] * self.survey.srcField.param[0])

            self.Mxyz = sp.vstack((Mx, My, Mz))

        elif magType == 'full':

            self.Mxyz = sp.identity(3*nC) * self.survey.srcField.param[0]

        else:
            raise Exception('magType must be: "H0" or "full"')

                # Loop through all observations and create forward operator (nD-by-nC)
        print("Begin forward: M=" + magType + ", Rx type= " + self.rx_type)

        # Switch to determine if the process has to be run in parallel
        job = Forward(
                rxLoc=self.rxLoc, Xn=self.Xn, Yn=self.Yn, Zn=self.Zn,
                n_cpu=self.n_cpu, forwardOnly=self.forwardOnly,
                model=self.model, rx_type=self.rx_type, Mxyz=self.Mxyz,
                P=self.ProjTMI, parallelized=self.parallelized
                )

        G = job.calculate()

        return G


class Forward(object):

    progressIndex = -1
    parallelized = False
    rxLoc = None
    Xn, Yn, Zn = None, None, None
    n_cpu = None
    forwardOnly = False
    model = None
    rx_type = 'z'
    Mxyz = None
    P = None

    def __init__(self, **kwargs):
        super(Forward, self).__init__()
        Utils.setKwargs(self, **kwargs)

    def calculate(self):
        self.nD = self.rxLoc.shape[0]

        if self.parallelized:
            if self.n_cpu is None:

                # By default take half the cores, turns out be faster
                # than running full threads
                self.n_cpu = int(multiprocessing.cpu_count()/2)

            pool = multiprocessing.Pool(self.n_cpu)

            result = pool.map(self.calcTrow, [self.rxLoc[ii, :] for ii in range(self.nD)])
            pool.close()
            pool.join()

        else:

            result = []
            for ii in range(self.nD):
                result += [self.calcTrow(self.rxLoc[ii, :])]
                self.progress(ii, self.nD)

        if self.forwardOnly:
            return mkvc(np.vstack(result))

        else:
            return np.vstack(result)

    def calcTrow(self, xyzLoc):
        """
            Load in the active nodes of a tensor mesh and computes the magnetic
            forward relation between a cuboid and a given observation
            location outside the Earth [obsx, obsy, obsz]

            INPUT:
            xyzLoc:  [obsx, obsy, obsz] nC x 3 Array

            OUTPUT:
            Tx = [Txx Txy Txz]
            Ty = [Tyx Tyy Tyz]
            Tz = [Tzx Tzy Tzz]

        """
        tx, ty, tz = calcRow(self.Xn, self.Yn, self.Zn, xyzLoc)

        if self.rx_type == 'tmi':
            row = self.P.dot(np.vstack((tx, ty, tz)))*self.Mxyz

        elif self.rx_type == 'x':
            row = tx*self.Mxyz

        elif self.rx_type == 'y':
            row = ty*self.Mxyz

        elif self.rx_type == 'z':
            row = tz*self.Mxyz

        elif self.rx_type == 'xyz':
            row = tx*self.Mxyz
            row = np.r_[row, ty*self.Mxyz]
            row = np.r_[row, tz*self.Mxyz]
        else:
            raise Exception('rx_type must be: "tmi", "x", "y" or "z"')

        if self.forwardOnly:

            return np.dot(row, self.model)
        else:
            return np.float32(row)

    def progress(self, ind, total):
        """
        progress(ind,prog,final)

        Function measuring the progress of a process and print to screen the %.
        Useful to estimate the remaining runtime of a large problem.

        Created on Dec, 20th 2015

        @author: dominiquef
        """
        arg = np.floor(ind/total*10.)
        if arg > self.progressIndex:
            print("Done " + str(arg*10) + " %")
            self.progressIndex = arg


class Problem3D_DiffSecondary(Problem.BaseProblem):
    """
        Secondary field approach using differential equations!
    """

    surveyPair = MAG.BaseMagSurvey
    modelPair = MAG.BaseMagMap

    mu, muMap, muDeriv = Props.Invertible(
        "Magnetic Permeability (H/m)",
        default=mu_0
    )

    mui, muiMap, muiDeriv = Props.Invertible(
        "Inverse Magnetic Permeability (m/H)"
    )

    Props.Reciprocal(mu, mui)

    def __init__(self, mesh, **kwargs):
        Problem.BaseProblem.__init__(self, mesh, **kwargs)

        Pbc, Pin, self._Pout = \
            self.mesh.getBCProjWF('neumann', discretization='CC')

        Dface = self.mesh.faceDiv
        Mc = sdiag(self.mesh.vol)
        self._Div = Mc * Dface * Pin.T * Pin

    @property
    def MfMuI(self): return self._MfMuI

    @property
    def MfMui(self): return self._MfMui

    @property
    def MfMu0(self): return self._MfMu0

    def makeMassMatrices(self, m):
        mu = self.muMap * m
        self._MfMui = self.mesh.getFaceInnerProduct(1. / mu) / self.mesh.dim
        # self._MfMui = self.mesh.getFaceInnerProduct(1./mu)
        # TODO: this will break if tensor mu
        self._MfMuI = sdiag(1. / self._MfMui.diagonal())
        self._MfMu0 = self.mesh.getFaceInnerProduct(1. / mu_0) / self.mesh.dim
        # self._MfMu0 = self.mesh.getFaceInnerProduct(1/mu_0)

    @Utils.requires('survey')
    def getB0(self):
        b0 = self.survey.B0
        B0 = np.r_[
            b0[0] * np.ones(self.mesh.nFx),
            b0[1] * np.ones(self.mesh.nFy),
            b0[2] * np.ones(self.mesh.nFz)
        ]
        return B0

    def getRHS(self, m):
        """

        .. math ::

            \mathbf{rhs} = \Div(\MfMui)^{-1}\mathbf{M}^f_{\mu_0^{-1}}\mathbf{B}_0 - \Div\mathbf{B}_0+\diag(v)\mathbf{D} \mathbf{P}_{out}^T \mathbf{B}_{sBC}

        """
        B0 = self.getB0()
        Dface = self.mesh.faceDiv
        # Mc = sdiag(self.mesh.vol)

        mu = self.muMap * m
        chi = mu / mu_0 - 1

        # Temporary fix
        Bbc, Bbc_const = CongruousMagBC(self.mesh, self.survey.B0, chi)
        self.Bbc = Bbc
        self.Bbc_const = Bbc_const
        # return self._Div*self.MfMuI*self.MfMu0*B0 - self._Div*B0 +
        # Mc*Dface*self._Pout.T*Bbc
        return self._Div * self.MfMuI * self.MfMu0 * B0 - self._Div * B0

    def getA(self, m):
        """
        GetA creates and returns the A matrix for the Magnetics problem

        The A matrix has the form:

        .. math ::

            \mathbf{A} =  \Div(\MfMui)^{-1}\Div^{T}

        """
        return self._Div * self.MfMuI * self._Div.T

    def fields(self, m):
        """
            Return magnetic potential (u) and flux (B)
            u: defined on the cell center [nC x 1]
            B: defined on the cell center [nG x 1]

            After we compute u, then we update B.

            .. math ::

                \mathbf{B}_s = (\MfMui)^{-1}\mathbf{M}^f_{\mu_0^{-1}}\mathbf{B}_0-\mathbf{B}_0 -(\MfMui)^{-1}\Div^T \mathbf{u}

        """
        self.makeMassMatrices(m)
        A = self.getA(m)
        rhs = self.getRHS(m)
        m1 = sp.linalg.interface.aslinearoperator(
            sdiag(1 / A.diagonal())
        )
        u, info = sp.linalg.bicgstab(A, rhs, tol=1e-6, maxiter=1000, M=m1)
        B0 = self.getB0()
        B = self.MfMuI * self.MfMu0 * B0 - B0 - self.MfMuI * self._Div.T * u

        return {'B': B, 'u': u}

    @Utils.timeIt
    def Jvec(self, m, v, u=None):
        """
            Computing Jacobian multiplied by vector

            By setting our problem as

            .. math ::

                \mathbf{C}(\mathbf{m}, \mathbf{u}) = \mathbf{A}\mathbf{u} - \mathbf{rhs} = 0

            And taking derivative w.r.t m

            .. math ::

                \\nabla \mathbf{C}(\mathbf{m}, \mathbf{u}) = \\nabla_m \mathbf{C}(\mathbf{m}) \delta \mathbf{m} +
                                                             \\nabla_u \mathbf{C}(\mathbf{u}) \delta \mathbf{u} = 0

                \\frac{\delta \mathbf{u}}{\delta \mathbf{m}} = - [\\nabla_u \mathbf{C}(\mathbf{u})]^{-1}\\nabla_m \mathbf{C}(\mathbf{m})

            With some linear algebra we can have

            .. math ::

                \\nabla_u \mathbf{C}(\mathbf{u}) = \mathbf{A}

                \\nabla_m \mathbf{C}(\mathbf{m}) =
                \\frac{\partial \mathbf{A}}{\partial \mathbf{m}}(\mathbf{m})\mathbf{u} - \\frac{\partial \mathbf{rhs}(\mathbf{m})}{\partial \mathbf{m}}

            .. math ::

                \\frac{\partial \mathbf{A}}{\partial \mathbf{m}}(\mathbf{m})\mathbf{u} =
                \\frac{\partial \mathbf{\mu}}{\partial \mathbf{m}} \left[\Div \diag (\Div^T \mathbf{u}) \dMfMuI \\right]

                \dMfMuI = \diag(\MfMui)^{-1}_{vec} \mathbf{Av}_{F2CC}^T\diag(\mathbf{v})\diag(\\frac{1}{\mu^2})

                \\frac{\partial \mathbf{rhs}(\mathbf{m})}{\partial \mathbf{m}} =  \\frac{\partial \mathbf{\mu}}{\partial \mathbf{m}} \left[
                \Div \diag(\M^f_{\mu_{0}^{-1}}\mathbf{B}_0) \dMfMuI \\right] - \diag(\mathbf{v})\mathbf{D} \mathbf{P}_{out}^T\\frac{\partial B_{sBC}}{\partial \mathbf{m}}

            In the end,

            .. math ::

                \\frac{\delta \mathbf{u}}{\delta \mathbf{m}} =
                - [ \mathbf{A} ]^{-1}\left[ \\frac{\partial \mathbf{A}}{\partial \mathbf{m}}(\mathbf{m})\mathbf{u}
                - \\frac{\partial \mathbf{rhs}(\mathbf{m})}{\partial \mathbf{m}} \\right]

            A little tricky point here is we are not interested in potential (u), but interested in magnetic flux (B).
            Thus, we need sensitivity for B. Now we take derivative of B w.r.t m and have

            .. math ::

                \\frac{\delta \mathbf{B}} {\delta \mathbf{m}} = \\frac{\partial \mathbf{\mu} } {\partial \mathbf{m} }
                \left[
                \diag(\M^f_{\mu_{0}^{-1} } \mathbf{B}_0) \dMfMuI  \\
                 -  \diag (\Div^T\mathbf{u})\dMfMuI
                \\right ]

                 -  (\MfMui)^{-1}\Div^T\\frac{\delta\mathbf{u}}{\delta \mathbf{m}}

            Finally we evaluate the above, but we should remember that

            .. note ::

                We only want to evalute

                .. math ::

                    \mathbf{J}\mathbf{v} = \\frac{\delta \mathbf{P}\mathbf{B}} {\delta \mathbf{m}}\mathbf{v}

                Since forming sensitivity matrix is very expensive in that this monster is "big" and "dense" matrix!!


        """
        if u is None:
            u = self.fields(m)

        B, u = u['B'], u['u']
        mu = self.muMap * (m)
        dmudm = self.muDeriv
        # dchidmu = sdiag(1 / mu_0 * np.ones(self.mesh.nC))

        vol = self.mesh.vol
        Div = self._Div
        Dface = self.mesh.faceDiv
        P = self.survey.projectFieldsDeriv(B)  # Projection matrix
        B0 = self.getB0()

        MfMuIvec = 1 / self.MfMui.diagonal()
        dMfMuI = sdiag(MfMuIvec**2) * \
            self.mesh.aveF2CC.T * sdiag(vol * 1. / mu**2)

        # A = self._Div*self.MfMuI*self._Div.T
        # RHS = Div*MfMuI*MfMu0*B0 - Div*B0 + Mc*Dface*Pout.T*Bbc
        # C(m,u) = A*m-rhs
        # dudm = -(dCdu)^(-1)dCdm

        dCdu = self.getA(m)
        dCdm_A = Div * (sdiag(Div.T * u) * dMfMuI * dmudm)
        dCdm_RHS1 = Div * (sdiag(self.MfMu0 * B0) * dMfMuI)
        # temp1 = (Dface * (self._Pout.T * self.Bbc_const * self.Bbc))
        # dCdm_RHS2v = (sdiag(vol) * temp1) * \
        #    np.inner(vol, dchidmu * dmudm * v)

        # dCdm_RHSv =  dCdm_RHS1*(dmudm*v) +  dCdm_RHS2v
        dCdm_RHSv = dCdm_RHS1 * (dmudm * v)
        dCdm_v = dCdm_A * v - dCdm_RHSv

        m1 = sp.linalg.interface.aslinearoperator(
            sdiag(1 / dCdu.diagonal())
        )
        sol, info = sp.linalg.bicgstab(dCdu, dCdm_v,
                                       tol=1e-6, maxiter=1000, M=m1)

        if info > 0:
            print("Iterative solver did not work well (Jvec)")
            # raise Exception ("Iterative solver did not work well")

        # B = self.MfMuI*self.MfMu0*B0-B0-self.MfMuI*self._Div.T*u
        # dBdm = d\mudm*dBd\mu

        dudm = -sol
        dBdmv = (
            sdiag(self.MfMu0 * B0) * (dMfMuI * (dmudm * v))
            - sdiag(Div.T * u) * (dMfMuI * (dmudm * v))
            - self.MfMuI * (Div.T * (dudm))
        )

        return mkvc(P * dBdmv)

    @Utils.timeIt
    def Jtvec(self, m, v, u=None):
        """
            Computing Jacobian^T multiplied by vector.

        .. math ::

            (\\frac{\delta \mathbf{P}\mathbf{B}} {\delta \mathbf{m}})^{T} = \left[ \mathbf{P}_{deriv}\\frac{\partial \mathbf{\mu} } {\partial \mathbf{m} }
            \left[
            \diag(\M^f_{\mu_{0}^{-1} } \mathbf{B}_0) \dMfMuI  \\
             -  \diag (\Div^T\mathbf{u})\dMfMuI
            \\right ]\\right]^{T}

             -  \left[\mathbf{P}_{deriv}(\MfMui)^{-1}\Div^T\\frac{\delta\mathbf{u}}{\delta \mathbf{m}} \\right]^{T}

        where

        .. math ::

            \mathbf{P}_{derv} = \\frac{\partial \mathbf{P}}{\partial\mathbf{B}}

        .. note ::

            Here we only want to compute

            .. math ::

                \mathbf{J}^{T}\mathbf{v} = (\\frac{\delta \mathbf{P}\mathbf{B}} {\delta \mathbf{m}})^{T} \mathbf{v}

        """
        if u is None:
            u = self.fields(m)

        B, u = u['B'], u['u']
        mu = self.mapping * (m)
        dmudm = self.mapping.deriv(m)
        # dchidmu = sdiag(1 / mu_0 * np.ones(self.mesh.nC))

        vol = self.mesh.vol
        Div = self._Div
        Dface = self.mesh.faceDiv
        P = self.survey.projectFieldsDeriv(
            B)                 # Projection matrix
        B0 = self.getB0()

        MfMuIvec = 1 / self.MfMui.diagonal()
        dMfMuI = sdiag(MfMuIvec**2) * \
            self.mesh.aveF2CC.T * sdiag(vol * 1. / mu**2)

        # A = self._Div*self.MfMuI*self._Div.T
        # RHS = Div*MfMuI*MfMu0*B0 - Div*B0 + Mc*Dface*Pout.T*Bbc
        # C(m,u) = A*m-rhs
        # dudm = -(dCdu)^(-1)dCdm

        dCdu = self.getA(m)
        s = Div * (self.MfMuI.T * (P.T * v))

        m1 = sp.linalg.interface.aslinearoperator(
            sdiag(1 / (dCdu.T).diagonal())
        )
        sol, info = sp.linalg.bicgstab(dCdu.T, s, tol=1e-6, maxiter=1000, M=m1)

        if info > 0:
            print("Iterative solver did not work well (Jtvec)")
            # raise Exception ("Iterative solver did not work well")

        # dCdm_A = Div * ( sdiag( Div.T * u )* dMfMuI *dmudm  )
        # dCdm_Atsol = ( dMfMuI.T*( sdiag( Div.T * u ) * (Div.T * dmudm)) ) * sol
        dCdm_Atsol = (dmudm.T * dMfMuI.T *
                      (sdiag(Div.T * u) * Div.T)) * sol

        # dCdm_RHS1 = Div * (sdiag( self.MfMu0*B0  ) * dMfMuI)
        # dCdm_RHS1tsol = (dMfMuI.T*( sdiag( self.MfMu0*B0  ) ) * Div.T * dmudm) * sol
        dCdm_RHS1tsol = (
            dmudm.T * dMfMuI.T *
            (sdiag(self.MfMu0 * B0)) * Div.T
        ) * sol

        # temp1 = (Dface*(self._Pout.T*self.Bbc_const*self.Bbc))
        # temp1sol = (Dface.T * (sdiag(vol) * sol))
        # temp2 = self.Bbc_const * (self._Pout.T * self.Bbc).T
        # dCdm_RHS2v  = (sdiag(vol)*temp1)*np.inner(vol, dchidmu*dmudm*v)
        # dCdm_RHS2tsol = (dmudm.T * dchidmu.T * vol) * np.inner(temp2, temp1sol)

        # dCdm_RHSv =  dCdm_RHS1*(dmudm*v) +  dCdm_RHS2v

        # temporary fix
        # dCdm_RHStsol = dCdm_RHS1tsol - dCdm_RHS2tsol
        dCdm_RHStsol = dCdm_RHS1tsol

        # dCdm_RHSv =  dCdm_RHS1*(dmudm*v) +  dCdm_RHS2v
        # dCdm_v = dCdm_A*v - dCdm_RHSv

        Ctv = dCdm_Atsol - dCdm_RHStsol

        # B = self.MfMuI*self.MfMu0*B0-B0-self.MfMuI*self._Div.T*u
        # dBdm = d\mudm*dBd\mu
        # dPBdm^T*v = Atemp^T*P^T*v - Btemp^T*P^T*v - Ctv

        Atemp = sdiag(self.MfMu0 * B0) * (dMfMuI * (dmudm))
        Btemp = sdiag(Div.T * u) * (dMfMuI * (dmudm))
        Jtv = Atemp.T * (P.T * v) - Btemp.T * (P.T * v) - Ctv

        return mkvc(Jtv)


def MagneticsDiffSecondaryInv(mesh, model, data, **kwargs):
    """
        Inversion module for MagneticsDiffSecondary

    """
    from SimPEG import (
        Optimization, Regularization,
        Parameters, ObjFunction, Inversion
    )
    prob = MagneticsDiffSecondary(mesh, model)

    miter = kwargs.get('maxIter', 10)

    if prob.ispaired:
        prob.unpair()
    if data.ispaired:
        data.unpair()
    prob.pair(data)

    # Create an optimization program
    opt = Optimization.InexactGaussNewton(maxIter=miter)
    opt.bfgsH0 = Solver(sp.identity(model.nP), flag='D')
    # Create a regularization program
    reg = Regularization.Tikhonov(model)
    # Create an objective function
    beta = Parameters.BetaSchedule(beta0=1e0)
    obj = ObjFunction.BaseObjFunction(data, reg, beta=beta)
    # Create an inversion object
    inv = Inversion.BaseInversion(obj, opt)

    return inv, reg


def calcRow(Xn, Yn, Zn, rxLoc):
    """
    Load in the active nodes of a tensor mesh and computes the magnetic tensor
    for a given observation location rxLoc[obsx, obsy, obsz]

    INPUT:
    Xn, Yn, Zn: Node location matrix for the lower and upper most corners of
                all cells in the mesh shape[nC,2]
    M
    OUTPUT:
    Tx = [Txx Txy Txz]
    Ty = [Tyx Tyy Tyz]
    Tz = [Tzx Tzy Tzz]

    where each elements have dimension 1-by-nC.
    Only the upper half 5 elements have to be computed since symetric.
    Currently done as for-loops but will eventually be changed to vector
    indexing, once the topography has been figured out.

    Created on Oct, 20th 2015

    @author: dominiquef

     """

    eps = 1e-8  # add a small value to the locations to avoid /0

    nC = Xn.shape[0]

    # Pre-allocate space for 1D array
    Tx = np.zeros((1, 3*nC))
    Ty = np.zeros((1, 3*nC))
    Tz = np.zeros((1, 3*nC))

    dz2 = Zn[:, 1] - rxLoc[2] + eps
    dz1 = Zn[:, 0] - rxLoc[2] + eps

    dy2 = Yn[:, 1] - rxLoc[1] + eps
    dy1 = Yn[:, 0] - rxLoc[1] + eps

    dx2 = Xn[:, 1] - rxLoc[0] + eps
    dx1 = Xn[:, 0] - rxLoc[0] + eps

    dx2dx2 = dx2**2.
    dx1dx1 = dx1**2.

    dy2dy2 = dy2**2.
    dy1dy1 = dy1**2.

    dz2dz2 = dz2**2.
    dz1dz1 = dz1**2.

    R1 = (dy2dy2 + dx2dx2)
    R2 = (dy2dy2 + dx1dx1)
    R3 = (dy1dy1 + dx2dx2)
    R4 = (dy1dy1 + dx1dx1)

    arg1 = np.sqrt(dz2dz2 + R2)
    arg2 = np.sqrt(dz2dz2 + R1)
    arg3 = np.sqrt(dz1dz1 + R1)
    arg4 = np.sqrt(dz1dz1 + R2)
    arg5 = np.sqrt(dz2dz2 + R3)
    arg6 = np.sqrt(dz2dz2 + R4)
    arg7 = np.sqrt(dz1dz1 + R4)
    arg8 = np.sqrt(dz1dz1 + R3)

    Tx[0, 0:nC] = (
        np.arctan2(dy1 * dz2, (dx2 * arg5 + eps)) -
        np.arctan2(dy2 * dz2, (dx2 * arg2 + eps)) +
        np.arctan2(dy2 * dz1, (dx2 * arg3 + eps)) -
        np.arctan2(dy1 * dz1, (dx2 * arg8 + eps)) +
        np.arctan2(dy2 * dz2, (dx1 * arg1 + eps)) -
        np.arctan2(dy1 * dz2, (dx1 * arg6 + eps)) +
        np.arctan2(dy1 * dz1, (dx1 * arg7 + eps)) -
        np.arctan2(dy2 * dz1, (dx1 * arg4 + eps))
    )

    Ty[0, 0:nC] = (
        np.log((dz2 + arg2 + eps) / (dz1 + arg3 + eps)) -
        np.log((dz2 + arg1 + eps) / (dz1 + arg4 + eps)) +
        np.log((dz2 + arg6 + eps) / (dz1 + arg7 + eps)) -
        np.log((dz2 + arg5 + eps) / (dz1 + arg8 + eps))
    )

    Ty[0, nC:2*nC] = (
        np.arctan2(dx1 * dz2, (dy2 * arg1 + eps)) -
        np.arctan2(dx2 * dz2, (dy2 * arg2 + eps)) +
        np.arctan2(dx2 * dz1, (dy2 * arg3 + eps)) -
        np.arctan2(dx1 * dz1, (dy2 * arg4 + eps)) +
        np.arctan2(dx2 * dz2, (dy1 * arg5 + eps)) -
        np.arctan2(dx1 * dz2, (dy1 * arg6 + eps)) +
        np.arctan2(dx1 * dz1, (dy1 * arg7 + eps)) -
        np.arctan2(dx2 * dz1, (dy1 * arg8 + eps))
    )

    R1 = (dy2dy2 + dz1dz1)
    R2 = (dy2dy2 + dz2dz2)
    R3 = (dy1dy1 + dz1dz1)
    R4 = (dy1dy1 + dz2dz2)

    Ty[0, 2*nC:] = (
        np.log((dx1 + np.sqrt(dx1dx1 + R1) + eps) /
               (dx2 + np.sqrt(dx2dx2 + R1) + eps)) -
        np.log((dx1 + np.sqrt(dx1dx1 + R2) + eps) /
               (dx2 + np.sqrt(dx2dx2 + R2) + eps)) +
        np.log((dx1 + np.sqrt(dx1dx1 + R4) + eps) /
               (dx2 + np.sqrt(dx2dx2 + R4) + eps)) -
        np.log((dx1 + np.sqrt(dx1dx1 + R3) + eps) /
               (dx2 + np.sqrt(dx2dx2 + R3) + eps))
    )

    R1 = (dx2dx2 + dz1dz1)
    R2 = (dx2dx2 + dz2dz2)
    R3 = (dx1dx1 + dz1dz1)
    R4 = (dx1dx1 + dz2dz2)

    Tx[0, 2*nC:] = (
        np.log((dy1 + np.sqrt(dy1dy1 + R1) + eps) /
               (dy2 + np.sqrt(dy2dy2 + R1) + eps)) -
        np.log((dy1 + np.sqrt(dy1dy1 + R2) + eps) /
               (dy2 + np.sqrt(dy2dy2 + R2) + eps)) +
        np.log((dy1 + np.sqrt(dy1dy1 + R4) + eps) /
               (dy2 + np.sqrt(dy2dy2 + R4) + eps)) -
        np.log((dy1 + np.sqrt(dy1dy1 + R3) + eps) /
               (dy2 + np.sqrt(dy2dy2 + R3) + eps))
    )

    Tz[0, 2*nC:] = -(Ty[0, nC:2*nC] + Tx[0, 0:nC])
    Tz[0, nC:2*nC] = Ty[0, 2*nC:]
    Tx[0, nC:2*nC] = Ty[0, 0:nC]
    Tz[0, 0:nC] = Tx[0, 2*nC:]

    Tx = Tx/(4*np.pi)
    Ty = Ty/(4*np.pi)
    Tz = Tz/(4*np.pi)

    return Tx, Ty, Tz


def progress(iter, prog, final):
    """
    progress(iter,prog,final)

    Function measuring the progress of a process and print to screen the %.
    Useful to estimate the remaining runtime of a large problem.

    Created on Dec, 20th 2015

    @author: dominiquef
    """
    arg = np.floor(float(iter)/float(final)*10.)

    if arg > prog:

        print("Done " + str(arg*10) + " %")
        prog = arg

    return prog


def get_dist_wgt(mesh, rxLoc, actv, R, R0):
    """
    get_dist_wgt(xn,yn,zn,rxLoc,R,R0)

    Function creating a distance weighting function required for the magnetic
    inverse problem.

    INPUT
    xn, yn, zn : Node location
    rxLoc       : Observation locations [obsx, obsy, obsz]
    actv        : Active cell vector [0:air , 1: ground]
    R           : Decay factor (mag=3, grav =2)
    R0          : Small factor added (default=dx/4)

    OUTPUT
    wr       : [nC] Vector of distance weighting

    Created on Dec, 20th 2015

    @author: dominiquef
    """

    # Find non-zero cells
    if actv.dtype == 'bool':
        inds = np.asarray(
            [
                inds for inds, elem in enumerate(actv, 1) if elem
            ],
            dtype=int
        ) - 1
    else:
        inds = actv

    nC = len(inds)

    # Create active cell projector
    P = sp.csr_matrix((np.ones(nC), (inds, range(nC))),
                      shape=(mesh.nC, nC))

    # Geometrical constant
    p = 1 / np.sqrt(3)

    # Create cell center location
    Ym, Xm, Zm = np.meshgrid(mesh.vectorCCy, mesh.vectorCCx, mesh.vectorCCz)
    hY, hX, hZ = np.meshgrid(mesh.hy, mesh.hx, mesh.hz)

    # Remove air cells
    Xm = P.T * mkvc(Xm)
    Ym = P.T * mkvc(Ym)
    Zm = P.T * mkvc(Zm)

    hX = P.T * mkvc(hX)
    hY = P.T * mkvc(hY)
    hZ = P.T * mkvc(hZ)

    V = P.T * mkvc(mesh.vol)
    wr = np.zeros(nC)

    ndata = rxLoc.shape[0]
    count = -1
    print("Begin calculation of distance weighting for R= " + str(R))

    for dd in range(ndata):

        nx1 = (Xm - hX * p - rxLoc[dd, 0])**2
        nx2 = (Xm + hX * p - rxLoc[dd, 0])**2

        ny1 = (Ym - hY * p - rxLoc[dd, 1])**2
        ny2 = (Ym + hY * p - rxLoc[dd, 1])**2

        nz1 = (Zm - hZ * p - rxLoc[dd, 2])**2
        nz2 = (Zm + hZ * p - rxLoc[dd, 2])**2

        R1 = np.sqrt(nx1 + ny1 + nz1)
        R2 = np.sqrt(nx1 + ny1 + nz2)
        R3 = np.sqrt(nx2 + ny1 + nz1)
        R4 = np.sqrt(nx2 + ny1 + nz2)
        R5 = np.sqrt(nx1 + ny2 + nz1)
        R6 = np.sqrt(nx1 + ny2 + nz2)
        R7 = np.sqrt(nx2 + ny2 + nz1)
        R8 = np.sqrt(nx2 + ny2 + nz2)

        temp = (R1 + R0)**-R + (R2 + R0)**-R + (R3 + R0)**-R + \
            (R4 + R0)**-R + (R5 + R0)**-R + (R6 + R0)**-R + \
            (R7 + R0)**-R + (R8 + R0)**-R

        wr = wr + (V * temp / 8.)**2.

        count = progress(dd, count, ndata)

    wr = np.sqrt(wr) / V
    wr = mkvc(wr)
    wr = np.sqrt(wr / (np.max(wr)))

    print("Done 100% ...distance weighting completed!!\n")

<<<<<<< HEAD
    return wr


def writeUBCobs(filename, survey, d):
    """
    writeUBCobs(filename,B,M,rxLoc,d,wd)

    Function writing an observation file in UBC-MAG3D format.

    INPUT
    filename    : Name of out file including directory
    survey
    flag          : dobs | dpred

    OUTPUT
    Obsfile

    Created on Dec, 27th 2015

    @author: dominiquef
    """

    B = survey.srcField.param

    rxLoc = survey.srcField.rxList[0].locs

    wd = survey.std

    data = np.c_[rxLoc, d, wd]
    head = ('%6.2f %6.2f %6.2f\n' % (B[1], B[2], B[0])+
              '%6.2f %6.2f %6.2f\n' % (B[1], B[2], 1)+
              '%i\n' % len(d))
    np.savetxt(filename, data, fmt='%e', delimiter=' ', newline='\n',header=head,comments='')

    print("Observation file saved to: " + filename)


def plot_obs_2D(rxLoc, d=None, title=None,
                vmin=None, vmax=None, levels=None, fig=None, ax=None,
                colorbar=True, marker=True, cmap="plasma_r"):
    """ Function plot_obs(rxLoc,d)
    Generate a 2d interpolated plot from scatter points of data

    INPUT
    rxLoc       : Observation locations [x,y,z]
    d           : Data vector

    OUTPUT
    figure()

    Created on Dec, 27th 2015

    @author: dominiquef

    """

    from scipy.interpolate import griddata
    import pylab as plt

    # Plot result
    if fig is None:
        fig = plt.figure()

    if ax is None:
        ax = plt.subplot()

    plt.sca(ax)
    if marker:
        plt.scatter(rxLoc[:, 0], rxLoc[:, 1], c='k', s=10)

    if d is not None:

        if (vmin is None):
            vmin = d.min()

        if (vmax is None):
            vmax = d.max()


        # Create grid of points
        x = np.linspace(rxLoc[:, 0].min(), rxLoc[:, 0].max(), 100)
        y = np.linspace(rxLoc[:, 1].min(), rxLoc[:, 1].max(), 100)

        X, Y = np.meshgrid(x, y)

        # Interpolate
        d_grid = griddata(rxLoc[:, 0:2], d, (X, Y), method='linear')
        im = plt.imshow(d_grid, extent=[x.min(), x.max(), y.min(), y.max()],
                   origin='lower', vmin=vmin, vmax=vmax, cmap=cmap)

        if colorbar:
            plt.colorbar(fraction=0.02)

        if levels is None:

            if vmin != vmax:
                plt.contour(X, Y, d_grid, 10, vmin=vmin, vmax=vmax, cmap=cmap)
        else:
            plt.contour(X, Y, d_grid, levels=levels, colors='k',
                        vmin=vmin, vmax=vmax)

    if title is not None:
        plt.title(title)
    plt.gca().set_aspect('equal', adjustable='box')

    return fig, im


def readMagneticsObservations(obs_file):
        """
            Read and write UBC mag file format

            INPUT:
            :param fileName, path to the UBC obs mag file

            OUTPUT:
            :param survey
            :param M, magnetization orentiaton (MI, MD)
        """

        fid = open(obs_file, 'r')

        # First line has the inclination,declination and amplitude of B0
        line = fid.readline()
        B = np.array(line.split(), dtype=float)

        # Second line has the magnetization orientation and a flag
        line = fid.readline()
        M = np.array(line.split(), dtype=float)

        # Third line has the number of rows
        line = fid.readline()
        ndat = int(line.strip())

        # Pre-allocate space for obsx, obsy, obsz, data, uncert
        line = fid.readline()
        temp = np.array(line.split(), dtype=float)

        d = np.zeros(ndat, dtype=float)
        wd = np.zeros(ndat, dtype=float)
        locXYZ = np.zeros((ndat, 3), dtype=float)

        ii = 0
        while ii < ndat:

            temp = np.array(line.split(), dtype=float)
            if len(temp) > 0:
                locXYZ[ii, :] = temp[:3]

                if len(temp) > 3:
                    d[ii] = temp[3]

                    if len(temp) == 5:
                        wd[ii] = temp[4]
                ii += 1
            line = fid.readline()

        rxLoc = MAG.RxObs(locXYZ)
        srcField = MAG.SrcField([rxLoc], param=(B[2], B[0], B[1]))
        survey = MAG.LinearSurvey(srcField)
        survey.dobs = d
        survey.std = wd
        return survey, M
=======
    return wr
>>>>>>> d2843909
<|MERGE_RESOLUTION|>--- conflicted
+++ resolved
@@ -49,25 +49,15 @@
 
     def __init__(self, mesh, **kwargs):
 
-<<<<<<< HEAD
-    def fwr_ind(self, m):
-        chi = self.chiMap*m
-=======
         assert mesh.dim == 3, 'Integral formulation only available for 3D mesh'
         Problem.BaseProblem.__init__(self, mesh, **kwargs)
->>>>>>> d2843909
 
     def fields(self, m):
 
-<<<<<<< HEAD
-            # Compute the linear operation without forming the full dense G
-            fwr_d = self.Intrgl_Fwr_Op(m=chi)
-=======
         if self.coordinate_system == 'cartesian':
             m = self.chiMap*(m)
         else:
             m = self.chiMap*(matutils.spherical2cartesian(m.reshape((int(len(m)/3), 3), order='F')))
->>>>>>> d2843909
 
         if self.forwardOnly:
             # Compute the linear operation without forming the full dense F
@@ -75,11 +65,7 @@
 
         else:
 
-<<<<<<< HEAD
-            return self.G.dot(chi)
-=======
             if getattr(self, '_Mxyz', None) is not None:
->>>>>>> d2843909
 
                 fields = np.dot(self.G, (self.Mxyz*m).astype(np.float32))
 
@@ -125,15 +111,7 @@
         """
         self._nD = self.survey.srcField.rxList[0].locs.shape[0]
 
-<<<<<<< HEAD
-    @property
-    def modelMap(self):
-        return self.chiMap
-
-    def Intrgl_Fwr_Op(self, m=None, Magnetization="ind"):
-=======
         return self._nD
->>>>>>> d2843909
 
     @property
     def ProjTMI(self):
@@ -1167,170 +1145,4 @@
 
     print("Done 100% ...distance weighting completed!!\n")
 
-<<<<<<< HEAD
-    return wr
-
-
-def writeUBCobs(filename, survey, d):
-    """
-    writeUBCobs(filename,B,M,rxLoc,d,wd)
-
-    Function writing an observation file in UBC-MAG3D format.
-
-    INPUT
-    filename    : Name of out file including directory
-    survey
-    flag          : dobs | dpred
-
-    OUTPUT
-    Obsfile
-
-    Created on Dec, 27th 2015
-
-    @author: dominiquef
-    """
-
-    B = survey.srcField.param
-
-    rxLoc = survey.srcField.rxList[0].locs
-
-    wd = survey.std
-
-    data = np.c_[rxLoc, d, wd]
-    head = ('%6.2f %6.2f %6.2f\n' % (B[1], B[2], B[0])+
-              '%6.2f %6.2f %6.2f\n' % (B[1], B[2], 1)+
-              '%i\n' % len(d))
-    np.savetxt(filename, data, fmt='%e', delimiter=' ', newline='\n',header=head,comments='')
-
-    print("Observation file saved to: " + filename)
-
-
-def plot_obs_2D(rxLoc, d=None, title=None,
-                vmin=None, vmax=None, levels=None, fig=None, ax=None,
-                colorbar=True, marker=True, cmap="plasma_r"):
-    """ Function plot_obs(rxLoc,d)
-    Generate a 2d interpolated plot from scatter points of data
-
-    INPUT
-    rxLoc       : Observation locations [x,y,z]
-    d           : Data vector
-
-    OUTPUT
-    figure()
-
-    Created on Dec, 27th 2015
-
-    @author: dominiquef
-
-    """
-
-    from scipy.interpolate import griddata
-    import pylab as plt
-
-    # Plot result
-    if fig is None:
-        fig = plt.figure()
-
-    if ax is None:
-        ax = plt.subplot()
-
-    plt.sca(ax)
-    if marker:
-        plt.scatter(rxLoc[:, 0], rxLoc[:, 1], c='k', s=10)
-
-    if d is not None:
-
-        if (vmin is None):
-            vmin = d.min()
-
-        if (vmax is None):
-            vmax = d.max()
-
-
-        # Create grid of points
-        x = np.linspace(rxLoc[:, 0].min(), rxLoc[:, 0].max(), 100)
-        y = np.linspace(rxLoc[:, 1].min(), rxLoc[:, 1].max(), 100)
-
-        X, Y = np.meshgrid(x, y)
-
-        # Interpolate
-        d_grid = griddata(rxLoc[:, 0:2], d, (X, Y), method='linear')
-        im = plt.imshow(d_grid, extent=[x.min(), x.max(), y.min(), y.max()],
-                   origin='lower', vmin=vmin, vmax=vmax, cmap=cmap)
-
-        if colorbar:
-            plt.colorbar(fraction=0.02)
-
-        if levels is None:
-
-            if vmin != vmax:
-                plt.contour(X, Y, d_grid, 10, vmin=vmin, vmax=vmax, cmap=cmap)
-        else:
-            plt.contour(X, Y, d_grid, levels=levels, colors='k',
-                        vmin=vmin, vmax=vmax)
-
-    if title is not None:
-        plt.title(title)
-    plt.gca().set_aspect('equal', adjustable='box')
-
-    return fig, im
-
-
-def readMagneticsObservations(obs_file):
-        """
-            Read and write UBC mag file format
-
-            INPUT:
-            :param fileName, path to the UBC obs mag file
-
-            OUTPUT:
-            :param survey
-            :param M, magnetization orentiaton (MI, MD)
-        """
-
-        fid = open(obs_file, 'r')
-
-        # First line has the inclination,declination and amplitude of B0
-        line = fid.readline()
-        B = np.array(line.split(), dtype=float)
-
-        # Second line has the magnetization orientation and a flag
-        line = fid.readline()
-        M = np.array(line.split(), dtype=float)
-
-        # Third line has the number of rows
-        line = fid.readline()
-        ndat = int(line.strip())
-
-        # Pre-allocate space for obsx, obsy, obsz, data, uncert
-        line = fid.readline()
-        temp = np.array(line.split(), dtype=float)
-
-        d = np.zeros(ndat, dtype=float)
-        wd = np.zeros(ndat, dtype=float)
-        locXYZ = np.zeros((ndat, 3), dtype=float)
-
-        ii = 0
-        while ii < ndat:
-
-            temp = np.array(line.split(), dtype=float)
-            if len(temp) > 0:
-                locXYZ[ii, :] = temp[:3]
-
-                if len(temp) > 3:
-                    d[ii] = temp[3]
-
-                    if len(temp) == 5:
-                        wd[ii] = temp[4]
-                ii += 1
-            line = fid.readline()
-
-        rxLoc = MAG.RxObs(locXYZ)
-        srcField = MAG.SrcField([rxLoc], param=(B[2], B[0], B[1]))
-        survey = MAG.LinearSurvey(srcField)
-        survey.dobs = d
-        survey.std = wd
-        return survey, M
-=======
-    return wr
->>>>>>> d2843909
+    return wr