from __future__ import print_function

import numpy as np
import scipy.sparse as sp
from scipy.constants import mu_0

from SimPEG import Utils
from SimPEG import Problem
from SimPEG import Solver
from SimPEG import Props

from . import BaseMag as MAG
from .MagAnalytics import spheremodel, CongruousMagBC


class MagneticIntegral(Problem.LinearProblem):

    forwardOnly = False  # If false, matrix is store to memory (watch your RAM)
    actInd = None  #: Active cell indices provided
    M = None  #: Magnetization matrix provided, otherwise all induced
    rtype = 'tmi'  #: Receiver type either "tmi" | "xyz"

<<<<<<< HEAD
    def __init__(self, mesh, mapping=None, **kwargs):
        Problem.BaseProblem.__init__(self, mesh, mapping=mapping, **kwargs)

    def fwr_ind(self, m):

        if self.forwardOnly:

            # Compute the linear operation without forming the full dense G
            fwr_d = self.Intrgl_Fwr_Op(m=m)
=======
    def fwr_ind(self):
        # Add forward function
        m = self.mapping*self.model

        if self.forwardOnly:

            if getattr(self, 'actInd', None) is not None:
                if self.actInd.dtype == 'bool':
                    inds = np.asarray([inds for inds,
                                       elem in enumerate(self.actInd, 1)
                                       if elem], dtype=int) - 1
                else:
                    inds = self.actInd

            else:

                inds = np.asarray(range(self.mesh.nC))

            nC = len(inds)

            # Create active cell projector
            P = sp.csr_matrix((np.ones(nC), (inds, range(nC))),
                              shape=(self.mesh.nC, nC))

            # Create vectors of nodal location
            # (lower and upper corners for each cell)
            xn = self.mesh.vectorNx
            yn = self.mesh.vectorNy
            zn = self.mesh.vectorNz

            yn2, xn2, zn2 = np.meshgrid(yn[1:], xn[1:], zn[1:])
            yn1, xn1, zn1 = np.meshgrid(yn[0:-1], xn[0:-1], zn[0:-1])

            Yn = P.T*np.c_[Utils.mkvc(yn1), Utils.mkvc(yn2)]
            Xn = P.T*np.c_[Utils.mkvc(xn1), Utils.mkvc(xn2)]
            Zn = P.T*np.c_[Utils.mkvc(zn1), Utils.mkvc(zn2)]

            survey = self.survey
            rxLoc = survey.srcField.rxList[0].locs
            ndata = rxLoc.shape[0]

            # Loop through all observations and create forward operator
            # (ndata-by-nC)
            print("Begin calculation forward calculations... G not stored: ")

            # If assumes uniform magnetization direction
            if getattr(self, 'M', None) is None:
                M = dipazm_2_xyz(np.ones(nC) * survey.srcField.param[1],
                                 np.ones(nC) * survey.srcField.param[2])

            Mx = Utils.sdiag(M[:, 0]*survey.srcField.param[0])
            My = Utils.sdiag(M[:, 1]*survey.srcField.param[0])
            Mz = Utils.sdiag(M[:, 2]*survey.srcField.param[0])

            Mxyz = sp.vstack((Mx, My, Mz))

            if self.rtype == 'tmi':

                # Convert B declination from north to Cartesian
                D = (450.-float(survey.srcField.param[2])) % 360.
                I = survey.srcField.param[1]
                # Projection matrix
                Ptmi = Utils.mkvc(
                    np.r_[
                        np.cos(np.deg2rad(I))*np.cos(np.deg2rad(D)),
                        np.cos(np.deg2rad(I))*np.sin(np.deg2rad(D)),
                        np.sin(np.deg2rad(I))
                    ], 2).T

                fwr_d = np.zeros(self.survey.nRx)

            else:

                fwr_d = np.zeros(3*self.survey.nRx)

            # Add counter to dsiplay progress. Good for large problems
            count = -1
            for ii in range(ndata):

                tx, ty, tz = get_T_mat(Xn, Yn, Zn, rxLoc[ii, :])

                if self.rtype == 'tmi':
                    fwr_d[ii] = (Ptmi.dot(np.vstack((tx, ty, tz)))*Mxyz).dot(m)

                elif self.rtype == 'xyz':
                    fwr_d[ii] = (tx*Mxyz).dot(m)
                    fwr_d[ii+ndata] = (ty*Mxyz).dot(m)
                    fwr_d[ii+2*ndata] = (tz*Mxyz).dot(m)

            # Display progress
                count = progress(ii, count, ndata)

            print("Done 100% ...forward operator completed!!\n")
>>>>>>> 0c6e9e3d

            return fwr_d

        else:

            return self.G.dot(m)

    def fwr_rem(self):
        # TODO check if we are inverting for M
        return self.G.dot(self.mapping(m))

    def fields(self, m, **kwargs):
        self.model = m

        if self.rtype == 'tmi':
            u = np.zeros(self.survey.nRx)
        else:
            u = np.zeros(3*self.survey.nRx)

        u = self.fwr_ind(m=m)
        # rem = self.rem

        # if induced is not None:
        #     total += induced

        return u

    def Jvec(self, m, v, f=None):
        dmudm = self.mapping.deriv(m)
        return self.G.dot(dmudm*v)

    def Jtvec(self, m, v, f=None):
        dmudm = self.mapping.deriv(m)
        return dmudm.T * (self.G.T.dot(v))

    @property
    def G(self):
        if not self.ispaired:
            raise Exception('Need to pair!')

        if getattr(self, '_G', None) is None:
            self._G = self.Intrgl_Fwr_Op()

        return self._G

    def Intrgl_Fwr_Op(self, m=None, Magnetization="ind"):

        """

        Magnetic forward operator in integral form

        flag        = 'ind' | 'xyz'

          1- ind : Magnetization fixed by user

          3- xyz: xyz tensor matrix stored with shape([3*ndata, 3*nc])

        Return
        _G = Linear forward modeling operation

         """

        # Find non-zero cells
        if getattr(self, 'actInd', None) is not None:
            if self.actInd.dtype == 'bool':
                inds = np.asarray([inds for inds,
                                  elem in enumerate(self.actInd, 1) if elem],
                                  dtype=int) - 1
            else:
                inds = self.actInd

        else:

            inds = np.asarray(range(self.mesh.nC))

        nC = len(inds)

        # Create active cell projector
        P = sp.csr_matrix((np.ones(nC), (inds, range(nC))),
                          shape=(self.mesh.nC, nC))

        # Create vectors of nodal location
        # (lower and upper coners for each cell)
        xn = self.mesh.vectorNx
        yn = self.mesh.vectorNy
        zn = self.mesh.vectorNz

        yn2, xn2, zn2 = np.meshgrid(yn[1:], xn[1:], zn[1:])
        yn1, xn1, zn1 = np.meshgrid(yn[0:-1], xn[0:-1], zn[0:-1])

        Yn = P.T*np.c_[Utils.mkvc(yn1), Utils.mkvc(yn2)]
        Xn = P.T*np.c_[Utils.mkvc(xn1), Utils.mkvc(xn2)]
        Zn = P.T*np.c_[Utils.mkvc(zn1), Utils.mkvc(zn2)]

        survey = self.survey
        rxLoc = survey.srcField.rxList[0].locs
        ndata = rxLoc.shape[0]

        # Pre-allocate space and create magnetization matrix if required


        # # If assumes uniform magnetization direction
        # if M.shape != (nC,3):

        #     print('Magnetization vector must be Nc x 3')
        #     return
        if getattr(self, 'M', None) is None:
            M = dipazm_2_xyz(np.ones(nC) * survey.srcField.param[1],
                             np.ones(nC) * survey.srcField.param[2])

        Mx = Utils.sdiag(M[:, 0]*survey.srcField.param[0])
        My = Utils.sdiag(M[:, 1]*survey.srcField.param[0])
        Mz = Utils.sdiag(M[:, 2]*survey.srcField.param[0])

        Mxyz = sp.vstack((Mx, My, Mz))

<<<<<<< HEAD
        if survey.srcField.rxList[0].rxType == 'tmi':
=======
                # Convert Bdecination from north to cartesian
                D = (450.-float(survey.srcField.param[2])) % 360.
                I = survey.srcField.param[1]
                # Projection matrix
                Ptmi = Utils.mkvc(
                    np.r_[
                        np.cos(np.deg2rad(I))*np.cos(np.deg2rad(D)),
                        np.cos(np.deg2rad(I))*np.sin(np.deg2rad(D)),
                        np.sin(np.deg2rad(I))
                    ], 2).T
>>>>>>> 0c6e9e3d

            # Convert Bdecination from north to cartesian
            D = (450.-float(survey.srcField.param[2])) % 360.
            I = survey.srcField.param[1]
            # Projection matrix
            Ptmi = mkvc(np.r_[np.cos(np.deg2rad(I))*np.cos(np.deg2rad(D)),
                        np.cos(np.deg2rad(I))*np.sin(np.deg2rad(D)),
                        np.sin(np.deg2rad(I))], 2).T

        if self.forwardOnly:

            if self.rtype == 'tmi':

                fwr_out = np.zeros(self.survey.nRx)

            else:

                fwr_out = np.zeros(3*self.survey.nRx)

        else:

            if (Magnetization == 'ind'):

                if survey.srcField.rxList[0].rxType == 'tmi':
                    fwr_out = np.zeros((ndata, nC))

                elif survey.srcField.rxList[0].rxType == 'xyz':

                    fwr_out = np.zeros((int(3*ndata), nC))

            elif Magnetization == 'xyz':
                if survey.srcField.rxList[0].rxType == 'tmi':
                    fwr_out = np.zeros((int(ndata), int(3*nC)))

                elif survey.srcField.rxList[0].rxType == 'xyz':
                    fwr_out = np.zeros((int(3*ndata), int(3*nC)))

            else:
                print("""Flag must be either 'ind' | 'xyz', please revised""")
                return

            # Loop through all observations and create forward operator (nD-by-nC)
            print("Begin calculation of forward operator: " + Magnetization)

        # Add counter to dsiplay progress. Good for large problems
        count = -1
        for ii in range(ndata):

            tx, ty, tz = get_T_mat(Xn, Yn, Zn, rxLoc[ii, :])

            if self.forwardOnly:

                if self.rtype == 'tmi':
                    fwr_out[ii] = (Ptmi.dot(np.vstack((tx, ty, tz)))*Mxyz).dot(m)

                elif self.rtype == 'xyz':
                    fwr_out[ii] = (tx*Mxyz).dot(m)
                    fwr_out[ii+ndata] = (ty*Mxyz).dot(m)
                    fwr_out[ii+2*ndata] = (tz*Mxyz).dot(m)

            else:

                if Magnetization == 'ind':

                    if survey.srcField.rxList[0].rxType == 'tmi':
                        fwr_out[ii, :] = Ptmi.dot(np.vstack((tx, ty, tz)))*Mxyz

                    elif survey.srcField.rxList[0].rxType == 'xyz':
                        fwr_out[ii, :] = tx*Mxyz
                        fwr_out[ii+ndata, :] = ty*Mxyz
                        fwr_out[ii+2*ndata, :] = tz*Mxyz

                elif Magnetization == 'xyz':

                    if survey.srcField.rxList[0].rxType == 'tmi':
                        fwr_out[ii, :] = Ptmi.dot(np.vstack((tx, ty, tz)) *
                                                  survey.srcField.param[0])

                    elif survey.srcField.rxList[0].rxType == 'xyz':
                        fwr_out[ii, :] = tx * survey.srcField.param[0]
                        fwr_out[ii+ndata, :] = ty * survey.srcField.param[0]
                        fwr_out[ii+2*ndata, :] = tz * survey.srcField.param[0]

            # Display progress
            count = progress(ii, count, ndata)

        print("Done 100% ...forward operator completed!!\n")

        return fwr_out


class MagneticVector(MagneticIntegral):

    forwardOnly = False  # If false, matric is store to memory (watch your RAM)
    actInd = None  #: Active cell indices provided
    M = None  #: Magnetization matrix provided, otherwise all induced
    rtype = 'tmi'  #: Receiver type either "tmi" | "xyz"

    def __init__(self, mesh, mapping=None, **kwargs):
        Problem.BaseProblem.__init__(self, mesh, mapping=mapping, **kwargs)

    def fwr_ind(self, m):

        if self.forwardOnly:

            # Compute the linear operation without forming the full dense G
            fwr_d = Intrgl_Fwr_Op(m=m, Magnetization='xyz')

            return fwr_d

        else:

            # m = np.hstack([m, mii])

            return self.G.dot(m)

    @property
    def G(self):
        if not self.ispaired:
            raise Exception('Need to pair!')

        if getattr(self, '_G', None) is None:
            self._G = self.Intrgl_Fwr_Op(Magnetization='xyz')

        return self._G


class MagneticAmplitude(MagneticIntegral):

    forwardOnly = False  # If false, matric is store to memory (watch your RAM)
    actInd = None  #: Active cell indices provided
    M = None  #: Magnetization matrix provided, otherwise all induced
    rtype = 'xyz'  #: Receivers must be "xyz"

    def __init__(self, mesh, mapping=None, **kwargs):
        Problem.BaseProblem.__init__(self, mesh, mapping=mapping, **kwargs)

    def fwr_ind(self, m):

        self.survey.srcField.rxList[0].rxType = 'xyz'

        if self.forwardOnly:

            # Compute the linear operation without forming the full dense G
            Bxyz = Intrgl_Fwr_Op(m=m)

            return self.calcAmpData(Bxyz)

        else:
            if m is None:
                m = self.mapping*self.curModel

            Bxyz = self.G.dot(m)

            return self.calcAmpData(Bxyz)

    def calcAmpData(self, Bxyz):

        ndata = self.survey.srcField.rxList[0].locs.shape[0]

        Bamp = np.sqrt(Bxyz[:ndata]**2. +
                       Bxyz[ndata:2*ndata]**2. +
                       Bxyz[2*ndata:]**2.)

        return Bamp

    def fields(self, m, **kwargs):

        self.curModel = m

        ampB = self.fwr_ind(m)

        return ampB

    def Jvec(self, m, v, f=None):
        dmudm = self.mapping.deriv(m)
        return self.dfdm*(self.G.dot(dmudm*v))

    def Jtvec(self, m, v, f=None):
        dmudm = self.mapping.deriv(m)
        return dmudm.T * (self.G.T.dot(self.dfdm.T*v))

    @property
    def G(self):
        if not self.ispaired:
            raise Exception('Need to pair!')

        if getattr(self, '_G', None) is None:
            self._G = self.Intrgl_Fwr_Op()

        return self._G

    @property
    def dfdm(self):

        if getattr(self, '_dfdm', None) is None:

            ndata = self.survey.srcField.rxList[0].locs.shape[0]

            # Get field data
            m = self.mapping*self.curModel

            Bxyz = self.G.dot(m)

            Bamp = self.calcAmpData(Bxyz)

            Bx = sp.spdiags(Bxyz[:ndata]/Bamp, 0, ndata, ndata)
            By = sp.spdiags(Bxyz[ndata:2*ndata]/Bamp, 0, ndata, ndata)
            Bz = sp.spdiags(Bxyz[2*ndata:]/Bamp, 0, ndata, ndata)
            self._dfdm = sp.hstack((Bx, By, Bz))

        return self._dfdm


class Problem3D_DiffSecondary(Problem.BaseProblem):
    """
        Secondary field approach using differential equations!
    """

    surveyPair = MAG.BaseMagSurvey
    modelPair = MAG.BaseMagMap

    _depreciate_main_map = 'muMap'

    mu, muMap, muDeriv = Props.Invertible(
        "Magnetic Permeability (H/m)",
        default=mu_0
    )

    mui, muiMap, muiDeriv = Props.Invertible(
        "Inverse Magnetic Permeability (m/H)"
    )

    Props.Reciprocal(mu, mui)

    def __init__(self, mesh, **kwargs):
        Problem.BaseProblem.__init__(self, mesh, **kwargs)

        Pbc, Pin, self._Pout = \
            self.mesh.getBCProjWF('neumann', discretization='CC')

        Dface = self.mesh.faceDiv
        Mc = Utils.sdiag(self.mesh.vol)
        self._Div = Mc*Dface*Pin.T*Pin

    @property
    def MfMuI(self): return self._MfMuI

    @property
    def MfMui(self): return self._MfMui

    @property
    def MfMu0(self): return self._MfMu0

    def makeMassMatrices(self, m):
        mu = self.muMap*m
        self._MfMui = self.mesh.getFaceInnerProduct(1./mu)/self.mesh.dim
        # self._MfMui = self.mesh.getFaceInnerProduct(1./mu)
        # TODO: this will break if tensor mu
        self._MfMuI = Utils.sdiag(1./self._MfMui.diagonal())
        self._MfMu0 = self.mesh.getFaceInnerProduct(1./mu_0)/self.mesh.dim
        # self._MfMu0 = self.mesh.getFaceInnerProduct(1/mu_0)

    @Utils.requires('survey')
    def getB0(self):
        b0 = self.survey.B0
        B0 = np.r_[b0[0]*np.ones(self.mesh.nFx),
                   b0[1]*np.ones(self.mesh.nFy),
                   b0[2]*np.ones(self.mesh.nFz)]
        return B0

    def getRHS(self, m):
        """

        .. math ::

            \mathbf{rhs} = \Div(\MfMui)^{-1}\mathbf{M}^f_{\mu_0^{-1}}\mathbf{B}_0 - \Div\mathbf{B}_0+\diag(v)\mathbf{D} \mathbf{P}_{out}^T \mathbf{B}_{sBC}

        """
        B0 = self.getB0()
        Dface = self.mesh.faceDiv
        Mc = Utils.sdiag(self.mesh.vol)

        mu = self.muMap*m
        chi = mu/mu_0-1

        # Temporary fix
        Bbc, Bbc_const = CongruousMagBC(self.mesh, self.survey.B0, chi)
        self.Bbc = Bbc
        self.Bbc_const = Bbc_const
        # return self._Div*self.MfMuI*self.MfMu0*B0 - self._Div*B0 + Mc*Dface*self._Pout.T*Bbc
        return self._Div*self.MfMuI*self.MfMu0*B0 - self._Div*B0

    def getA(self, m):
        """
        GetA creates and returns the A matrix for the Magnetics problem

        The A matrix has the form:

        .. math ::

            \mathbf{A} =  \Div(\MfMui)^{-1}\Div^{T}

        """
        return self._Div*self.MfMuI*self._Div.T

    def fields(self, m):
        """
            Return magnetic potential (u) and flux (B)
            u: defined on the cell center [nC x 1]
            B: defined on the cell center [nF x 1]

            After we compute u, then we update B.

            .. math ::

                \mathbf{B}_s = (\MfMui)^{-1}\mathbf{M}^f_{\mu_0^{-1}}\mathbf{B}_0-\mathbf{B}_0 -(\MfMui)^{-1}\Div^T \mathbf{u}

        """
        self.makeMassMatrices(m)
        A = self.getA(m)
        rhs = self.getRHS(m)
        m1 = sp.linalg.interface.aslinearoperator(Utils.sdiag(1/A.diagonal()))
        u, info = sp.linalg.bicgstab(A, rhs, tol=1e-6, maxiter=1000, M=m1)
        B0 = self.getB0()
        B = self.MfMuI*self.MfMu0*B0-B0-self.MfMuI*self._Div.T*u

        return {'B': B, 'u': u}

    @Utils.timeIt
    def Jvec(self, m, v, u=None):
        """
            Computing Jacobian multiplied by vector

            By setting our problem as

            .. math ::

                \mathbf{C}(\mathbf{m}, \mathbf{u}) = \mathbf{A}\mathbf{u} - \mathbf{rhs} = 0

            And taking derivative w.r.t m

            .. math ::

                \\nabla \mathbf{C}(\mathbf{m}, \mathbf{u}) = \\nabla_m \mathbf{C}(\mathbf{m}) \delta \mathbf{m} +
                                                             \\nabla_u \mathbf{C}(\mathbf{u}) \delta \mathbf{u} = 0

                \\frac{\delta \mathbf{u}}{\delta \mathbf{m}} = - [\\nabla_u \mathbf{C}(\mathbf{u})]^{-1}\\nabla_m \mathbf{C}(\mathbf{m})

            With some linear algebra we can have

            .. math ::

                \\nabla_u \mathbf{C}(\mathbf{u}) = \mathbf{A}

                \\nabla_m \mathbf{C}(\mathbf{m}) =
                \\frac{\partial \mathbf{A}}{\partial \mathbf{m}}(\mathbf{m})\mathbf{u} - \\frac{\partial \mathbf{rhs}(\mathbf{m})}{\partial \mathbf{m}}

            .. math ::

                \\frac{\partial \mathbf{A}}{\partial \mathbf{m}}(\mathbf{m})\mathbf{u} =
                \\frac{\partial \mathbf{\mu}}{\partial \mathbf{m}} \left[\Div \diag (\Div^T \mathbf{u}) \dMfMuI \\right]

                \dMfMuI = \diag(\MfMui)^{-1}_{vec} \mathbf{Av}_{F2CC}^T\diag(\mathbf{v})\diag(\\frac{1}{\mu^2})

                \\frac{\partial \mathbf{rhs}(\mathbf{m})}{\partial \mathbf{m}} =  \\frac{\partial \mathbf{\mu}}{\partial \mathbf{m}} \left[
                \Div \diag(\M^f_{\mu_{0}^{-1}}\mathbf{B}_0) \dMfMuI \\right] - \diag(\mathbf{v})\mathbf{D} \mathbf{P}_{out}^T\\frac{\partial B_{sBC}}{\partial \mathbf{m}}

            In the end,

            .. math ::

                \\frac{\delta \mathbf{u}}{\delta \mathbf{m}} =
                - [ \mathbf{A} ]^{-1}\left[ \\frac{\partial \mathbf{A}}{\partial \mathbf{m}}(\mathbf{m})\mathbf{u}
                - \\frac{\partial \mathbf{rhs}(\mathbf{m})}{\partial \mathbf{m}} \\right]

            A little tricky point here is we are not interested in potential (u), but interested in magnetic flux (B).
            Thus, we need sensitivity for B. Now we take derivative of B w.r.t m and have

            .. math ::

                \\frac{\delta \mathbf{B}} {\delta \mathbf{m}} = \\frac{\partial \mathbf{\mu} } {\partial \mathbf{m} }
                \left[
                \diag(\M^f_{\mu_{0}^{-1} } \mathbf{B}_0) \dMfMuI  \\
                 -  \diag (\Div^T\mathbf{u})\dMfMuI
                \\right ]

                 -  (\MfMui)^{-1}\Div^T\\frac{\delta\mathbf{u}}{\delta \mathbf{m}}

            Finally we evaluate the above, but we should remember that

            .. note ::

                We only want to evalute

                .. math ::

                    \mathbf{J}\mathbf{v} = \\frac{\delta \mathbf{P}\mathbf{B}} {\delta \mathbf{m}}\mathbf{v}

                Since forming sensitivity matrix is very expensive in that this monster is "big" and "dense" matrix!!


        """
        if u is None:
            u = self.fields(m)

        B, u = u['B'], u['u']
        mu = self.muMap*(m)
        dmudm = self.muDeriv
        dchidmu = Utils.sdiag(1/mu_0*np.ones(self.mesh.nC))

        vol = self.mesh.vol
        Div = self._Div
        Dface = self.mesh.faceDiv
        P = self.survey.projectFieldsDeriv(B)  # Projection matrix
        B0 = self.getB0()

        MfMuIvec = 1/self.MfMui.diagonal()
        dMfMuI = Utils.sdiag(MfMuIvec**2)*self.mesh.aveF2CC.T*Utils.sdiag(vol*1./mu**2)

        # A = self._Div*self.MfMuI*self._Div.T
        # RHS = Div*MfMuI*MfMu0*B0 - Div*B0 + Mc*Dface*Pout.T*Bbc
        # C(m,u) = A*m-rhs
        # dudm = -(dCdu)^(-1)dCdm

        dCdu = self.getA(m)
        dCdm_A = Div * (Utils.sdiag(Div.T * u) * dMfMuI * dmudm)
        dCdm_RHS1 = Div * (Utils.sdiag(self.MfMu0 * B0) * dMfMuI)
        temp1 = (Dface*(self._Pout.T*self.Bbc_const*self.Bbc))
        dCdm_RHS2v = (Utils.sdiag(vol)*temp1)*np.inner(vol, dchidmu*dmudm*v)

        # dCdm_RHSv =  dCdm_RHS1*(dmudm*v) +  dCdm_RHS2v
        dCdm_RHSv = dCdm_RHS1 * (dmudm * v)
        dCdm_v = dCdm_A * v - dCdm_RHSv

        m1 = sp.linalg.interface.aslinearoperator(Utils.sdiag(1/dCdu.diagonal()))
        sol, info = sp.linalg.bicgstab(dCdu, dCdm_v,
                                       tol=1e-6, maxiter=1000, M=m1)

        if info > 0:
            print("Iterative solver did not work well (Jvec)")
            # raise Exception ("Iterative solver did not work well")

        # B = self.MfMuI*self.MfMu0*B0-B0-self.MfMuI*self._Div.T*u
        # dBdm = d\mudm*dBd\mu

        dudm = -sol
        dBdmv =     (  Utils.sdiag(self.MfMu0*B0)*(dMfMuI * (dmudm*v)) \
                     - Utils.sdiag(Div.T*u)*(dMfMuI* (dmudm*v)) \
                     - self.MfMuI*(Div.T* (dudm)) )

        return Utils.mkvc(P*dBdmv)

    @Utils.timeIt
    def Jtvec(self, m, v, u=None):
        """
            Computing Jacobian^T multiplied by vector.

        .. math ::

            (\\frac{\delta \mathbf{P}\mathbf{B}} {\delta \mathbf{m}})^{T} = \left[ \mathbf{P}_{deriv}\\frac{\partial \mathbf{\mu} } {\partial \mathbf{m} }
            \left[
            \diag(\M^f_{\mu_{0}^{-1} } \mathbf{B}_0) \dMfMuI  \\
             -  \diag (\Div^T\mathbf{u})\dMfMuI
            \\right ]\\right]^{T}

             -  \left[\mathbf{P}_{deriv}(\MfMui)^{-1}\Div^T\\frac{\delta\mathbf{u}}{\delta \mathbf{m}} \\right]^{T}

        where

        .. math ::

            \mathbf{P}_{derv} = \\frac{\partial \mathbf{P}}{\partial\mathbf{B}}

        .. note ::

            Here we only want to compute

            .. math ::

                \mathbf{J}^{T}\mathbf{v} = (\\frac{\delta \mathbf{P}\mathbf{B}} {\delta \mathbf{m}})^{T} \mathbf{v}

        """
        if u is None:
            u = self.fields(m)

        B, u = u['B'], u['u']
        mu = self.mapping*(m)
        dmudm = self.mapping.deriv(m)
        dchidmu = Utils.sdiag(1/mu_0*np.ones(self.mesh.nC))

        vol = self.mesh.vol
        Div = self._Div
        Dface = self.mesh.faceDiv
        P = self.survey.projectFieldsDeriv(B)                 # Projection matrix
        B0 = self.getB0()

        MfMuIvec = 1/self.MfMui.diagonal()
        dMfMuI = Utils.sdiag(MfMuIvec**2)*self.mesh.aveF2CC.T*Utils.sdiag(vol*1./mu**2)

        # A = self._Div*self.MfMuI*self._Div.T
        # RHS = Div*MfMuI*MfMu0*B0 - Div*B0 + Mc*Dface*Pout.T*Bbc
        # C(m,u) = A*m-rhs
        # dudm = -(dCdu)^(-1)dCdm

        dCdu = self.getA(m)
        s = Div * (self.MfMuI.T * (P.T*v))

        m1 = sp.linalg.interface.aslinearoperator(Utils.sdiag(1/(dCdu.T).diagonal()))
        sol, info = sp.linalg.bicgstab(dCdu.T, s, tol=1e-6, maxiter=1000, M=m1)

        if info > 0:
            print("Iterative solver did not work well (Jtvec)")
            # raise Exception ("Iterative solver did not work well")


        # dCdm_A = Div * ( Utils.sdiag( Div.T * u )* dMfMuI *dmudm  )
        # dCdm_Atsol = ( dMfMuI.T*( Utils.sdiag( Div.T * u ) * (Div.T * dmudm)) ) * sol
        dCdm_Atsol = (dmudm.T * dMfMuI.T*(Utils.sdiag(Div.T * u) * Div.T)) * sol

        # dCdm_RHS1 = Div * (Utils.sdiag( self.MfMu0*B0  ) * dMfMuI)
        # dCdm_RHS1tsol = (dMfMuI.T*( Utils.sdiag( self.MfMu0*B0  ) ) * Div.T * dmudm) * sol
        dCdm_RHS1tsol = (dmudm.T * dMfMuI.T*(Utils.sdiag( self.MfMu0*B0)) * Div.T ) * sol


        # temp1 = (Dface*(self._Pout.T*self.Bbc_const*self.Bbc))
        temp1sol = ( Dface.T*( Utils.sdiag(vol)*sol ) )
        temp2 = self.Bbc_const*(self._Pout.T*self.Bbc).T
        # dCdm_RHS2v  = (Utils.sdiag(vol)*temp1)*np.inner(vol, dchidmu*dmudm*v)
        dCdm_RHS2tsol  = (dmudm.T*dchidmu.T*vol)*np.inner(temp2, temp1sol)

        # dCdm_RHSv =  dCdm_RHS1*(dmudm*v) +  dCdm_RHS2v

        #temporary fix
        # dCdm_RHStsol = dCdm_RHS1tsol - dCdm_RHS2tsol
        dCdm_RHStsol = dCdm_RHS1tsol

        # dCdm_RHSv =  dCdm_RHS1*(dmudm*v) +  dCdm_RHS2v
        # dCdm_v = dCdm_A*v - dCdm_RHSv

        Ctv = dCdm_Atsol - dCdm_RHStsol

        # B = self.MfMuI*self.MfMu0*B0-B0-self.MfMuI*self._Div.T*u
        # dBdm = d\mudm*dBd\mu
        # dPBdm^T*v = Atemp^T*P^T*v - Btemp^T*P^T*v - Ctv

        Atemp = Utils.sdiag(self.MfMu0*B0)*(dMfMuI * (dmudm))
        Btemp = Utils.sdiag(Div.T*u)*(dMfMuI* (dmudm))
        Jtv = Atemp.T*(P.T*v) - Btemp.T*(P.T*v) - Ctv

        return Utils.mkvc(Jtv)


def MagneticsDiffSecondaryInv(mesh, model, data, **kwargs):

    """
        Inversion module for MagneticsDiffSecondary

    """
    from SimPEG import Optimization, Regularization, Parameters, ObjFunction, Inversion
    prob = MagneticsDiffSecondary(mesh, model)

    miter = kwargs.get('maxIter', 10)

    if prob.ispaired:
        prob.unpair()
    if data.ispaired:
        data.unpair()
    prob.pair(data)

    # Create an optimization program
    opt = Optimization.InexactGaussNewton(maxIter=miter)
    opt.bfgsH0 = Solver(sp.identity(model.nP), flag='D')
    # Create a regularization program
    reg = Regularization.Tikhonov(model)
    # Create an objective function
    beta = Parameters.BetaSchedule(beta0=1e0)
    obj = ObjFunction.BaseObjFunction(data, reg, beta=beta)
    # Create an inversion object
    inv = Inversion.BaseInversion(obj, opt)

    return inv, reg


def get_T_mat(Xn, Yn, Zn, rxLoc):
    """
    Load in the active nodes of a tensor mesh and computes the magnetic tensor
    for a given observation location rxLoc[obsx, obsy, obsz]

    INPUT:
    Xn, Yn, Zn: Node location matrix for the lower and upper most corners of
                all cells in the mesh shape[nC,2]
    M
    OUTPUT:
    Tx = [Txx Txy Txz]
    Ty = [Tyx Tyy Tyz]
    Tz = [Tzx Tzy Tzz]

    where each elements have dimension 1-by-nC.
    Only the upper half 5 elements have to be computed since symetric.
    Currently done as for-loops but will eventually be changed to vector
    indexing, once the topography has been figured out.

    Created on Oct, 20th 2015

    @author: dominiquef

     """

    eps = 1e-10  # add a small value to the locations to avoid /0

    nC = Xn.shape[0]

    # Pre-allocate space for 1D array
    Tx = np.zeros((1, 3*nC))
    Ty = np.zeros((1, 3*nC))
    Tz = np.zeros((1, 3*nC))

    dz2 = rxLoc[2] - Zn[:, 0] + eps
    dz1 = rxLoc[2] - Zn[:, 1] + eps

    dy2 = Yn[:, 1] - rxLoc[1] + eps
    dy1 = Yn[:, 0] - rxLoc[1] + eps

    dx2 = Xn[:, 1] - rxLoc[0] + eps
    dx1 = Xn[:, 0] - rxLoc[0] + eps

    R1 = (dy2**2 + dx2**2)
    R2 = (dy2**2 + dx1**2)
    R3 = (dy1**2 + dx2**2)
    R4 = (dy1**2 + dx1**2)

    arg1 = np.sqrt(dz2**2 + R2)
    arg2 = np.sqrt(dz2**2 + R1)
    arg3 = np.sqrt(dz1**2 + R1)
    arg4 = np.sqrt(dz1**2 + R2)
    arg5 = np.sqrt(dz2**2 + R3)
    arg6 = np.sqrt(dz2**2 + R4)
    arg7 = np.sqrt(dz1**2 + R4)
    arg8 = np.sqrt(dz1**2 + R3)

    Tx[0, 0:nC] = np.arctan2(dy1 * dz2, (dx2 * arg5)) +\
        - np.arctan2(dy2 * dz2, (dx2 * arg2)) +\
        np.arctan2(dy2 * dz1, (dx2 * arg3)) +\
        - np.arctan2(dy1 * dz1, (dx2 * arg8)) +\
        np.arctan2(dy2 * dz2, (dx1 * arg1)) +\
        - np.arctan2(dy1 * dz2, (dx1 * arg6)) +\
        np.arctan2(dy1 * dz1, (dx1 * arg7)) +\
        - np.arctan2(dy2 * dz1, (dx1 * arg4))

    Ty[0, 0:nC] = np.log((dz2 + arg2) / (dz1 + arg3)) +\
        -np.log((dz2 + arg1) / (dz1 + arg4)) +\
        np.log((dz2 + arg6) / (dz1 + arg7)) +\
        -np.log((dz2 + arg5) / (dz1 + arg8))

    Ty[0, nC:2*nC] = np.arctan2(dx1 * dz2, (dy2 * arg1)) +\
        - np.arctan2(dx2 * dz2, (dy2 * arg2)) +\
        np.arctan2(dx2 * dz1, (dy2 * arg3)) +\
        - np.arctan2(dx1 * dz1, (dy2 * arg4)) +\
        np.arctan2(dx2 * dz2, (dy1 * arg5)) +\
        - np.arctan2(dx1 * dz2, (dy1 * arg6)) +\
        np.arctan2(dx1 * dz1, (dy1 * arg7)) +\
        - np.arctan2(dx2 * dz1, (dy1 * arg8))

    R1 = (dy2**2 + dz1**2)
    R2 = (dy2**2 + dz2**2)
    R3 = (dy1**2 + dz1**2)
    R4 = (dy1**2 + dz2**2)

    Ty[0, 2*nC:] = np.log((dx1 + np.sqrt(dx1**2 + R1)) /
                          (dx2 + np.sqrt(dx2**2 + R1))) +\
        -np.log((dx1 + np.sqrt(dx1**2 + R2)) / (dx2 + np.sqrt(dx2**2 + R2))) +\
        np.log((dx1 + np.sqrt(dx1**2 + R4)) / (dx2 + np.sqrt(dx2**2 + R4))) +\
        -np.log((dx1 + np.sqrt(dx1**2 + R3)) / (dx2 + np.sqrt(dx2**2 + R3)))

    R1 = (dx2**2 + dz1**2)
    R2 = (dx2**2 + dz2**2)
    R3 = (dx1**2 + dz1**2)
    R4 = (dx1**2 + dz2**2)

    Tx[0, 2*nC:] = np.log((dy1 + np.sqrt(dy1**2 + R1)) /
                          (dy2 + np.sqrt(dy2**2 + R1))) +\
        -np.log((dy1 + np.sqrt(dy1**2 + R2)) / (dy2 + np.sqrt(dy2**2 + R2))) +\
        np.log((dy1 + np.sqrt(dy1**2 + R4)) / (dy2 + np.sqrt(dy2**2 + R4))) +\
        -np.log((dy1 + np.sqrt(dy1**2 + R3)) / (dy2 + np.sqrt(dy2**2 + R3)))

    Tz[0, 2*nC:] = -(Ty[0, nC:2*nC] + Tx[0, 0:nC])
    Tz[0, nC:2*nC] = Ty[0, 2*nC:]
    Tx[0, nC:2*nC] = Ty[0, 0:nC]
    Tz[0, 0:nC] = Tx[0, 2*nC:]

    Tx = Tx/(4*np.pi)
    Ty = Ty/(4*np.pi)
    Tz = Tz/(4*np.pi)

    return Tx, Ty, Tz


def progress(iter, prog, final):
    """
    progress(iter,prog,final)

    Function measuring the progress of a process and print to screen the %.
    Useful to estimate the remaining runtime of a large problem.

    Created on Dec, 20th 2015

    @author: dominiquef
    """
    arg = np.floor(float(iter)/float(final)*10.)

    if arg > prog:

        print("Done " + str(arg*10) + " %")
        prog = arg

    return prog


def dipazm_2_xyz(dip, azm_N):
    """
    dipazm_2_xyz(dip,azm_N)

    Function converting degree angles for dip and azimuth from north to a
    3-components in cartesian coordinates.

    INPUT
    dip     : Value or vector of dip from horizontal in DEGREE
    azm_N   : Value or vector of azimuth from north in DEGREE

    OUTPUT
    M       : [n-by-3] Array of xyz components of a unit vector in cartesian

    Created on Dec, 20th 2015

    @author: dominiquef
    """
    nC = len(azm_N)

    M = np.zeros((nC, 3))

    # Modify azimuth from North to Cartesian-X
    azm_X = (450. - np.asarray(azm_N)) % 360.

    D = np.deg2rad(np.asarray(dip))
    I = np.deg2rad(azm_X)

    M[:, 0] = np.cos(D) * np.cos(I)
    M[:, 1] = np.cos(D) * np.sin(I)
    M[:, 2] = np.sin(D)

    return M


def get_dist_wgt(mesh, rxLoc, actv, R, R0):
    """
    get_dist_wgt(xn,yn,zn,rxLoc,R,R0)

    Function creating a distance weighting function required for the magnetic
    inverse problem.

    INPUT
    xn, yn, zn : Node location
    rxLoc       : Observation locations [obsx, obsy, obsz]
    actv        : Active cell vector [0:air , 1: ground]
    R           : Decay factor (mag=3, grav =2)
    R0          : Small factor added (default=dx/4)

    OUTPUT
    wr       : [nC] Vector of distance weighting

    Created on Dec, 20th 2015

    @author: dominiquef
    """

    # Find non-zero cells
    if actv.dtype == 'bool':
        inds = np.asarray([inds for inds,
                          elem in enumerate(actv, 1) if elem], dtype=int) - 1
    else:
        inds = actv

    nC = len(inds)

    # Create active cell projector
    P = sp.csr_matrix((np.ones(nC), (inds, range(nC))),
                      shape=(mesh.nC, nC))

    # Geometrical constant
    p = 1/np.sqrt(3)

    # Create cell center location
    Ym, Xm, Zm = np.meshgrid(mesh.vectorCCy, mesh.vectorCCx, mesh.vectorCCz)
    hY, hX, hZ = np.meshgrid(mesh.hy, mesh.hx, mesh.hz)

    # Remove air cells
    Xm = P.T*Utils.mkvc(Xm)
    Ym = P.T*Utils.mkvc(Ym)
    Zm = P.T*Utils.mkvc(Zm)

    hX = P.T*Utils.mkvc(hX)
    hY = P.T*Utils.mkvc(hY)
    hZ = P.T*Utils.mkvc(hZ)

    V = P.T * Utils.mkvc(mesh.vol)
    wr = np.zeros(nC)

    ndata = rxLoc.shape[0]
    count = -1
    print("Begin calculation of distance weighting for R= " + str(R))

    for dd in range(ndata):

        nx1 = (Xm - hX * p - rxLoc[dd, 0])**2
        nx2 = (Xm + hX * p - rxLoc[dd, 0])**2

        ny1 = (Ym - hY * p - rxLoc[dd, 1])**2
        ny2 = (Ym + hY * p - rxLoc[dd, 1])**2

        nz1 = (Zm - hZ * p - rxLoc[dd, 2])**2
        nz2 = (Zm + hZ * p - rxLoc[dd, 2])**2

        R1 = np.sqrt(nx1 + ny1 + nz1)
        R2 = np.sqrt(nx1 + ny1 + nz2)
        R3 = np.sqrt(nx2 + ny1 + nz1)
        R4 = np.sqrt(nx2 + ny1 + nz2)
        R5 = np.sqrt(nx1 + ny2 + nz1)
        R6 = np.sqrt(nx1 + ny2 + nz2)
        R7 = np.sqrt(nx2 + ny2 + nz1)
        R8 = np.sqrt(nx2 + ny2 + nz2)

        temp = (R1 + R0)**-R + (R2 + R0)**-R + (R3 + R0)**-R + \
            (R4 + R0)**-R + (R5 + R0)**-R + (R6 + R0)**-R + \
            (R7 + R0)**-R + (R8 + R0)**-R

        wr = wr + (V*temp/8.)**2.

        count = progress(dd, count, ndata)

    wr = np.sqrt(wr)/V
    wr = Utils.mkvc(wr)
    wr = np.sqrt(wr/(np.max(wr)))

    print("Done 100% ...distance weighting completed!!\n")

    return wr


def writeUBCobs(filename, survey, d):
    """
    writeUBCobs(filename,B,M,rxLoc,d,wd)

    Function writing an observation file in UBC-MAG3D format.

    INPUT
    filename    : Name of out file including directory
    survey
    flag          : dobs | dpred

    OUTPUT
    Obsfile

    Created on Dec, 27th 2015

    @author: dominiquef
    """

    B = survey.srcField.param

    rxLoc = survey.srcField.rxList[0].locs

    wd = survey.std

    data = np.c_[rxLoc, d, wd]
    head = ('%6.2f %6.2f %6.2f\n' % (B[1], B[2], B[0])+
              '%6.2f %6.2f %6.2f\n' % (B[1], B[2], 1)+
              '%i\n' % len(d))
    np.savetxt(filename, data, fmt='%e', delimiter=' ', newline='\n',header=head,comments='')

    print("Observation file saved to: " + filename)


def plot_obs_2D(rxLoc, d=None, varstr='TMI Obs',
                vmin=None, vmax=None, levels=None, fig=None):
    """ Function plot_obs(rxLoc,d)
    Generate a 2d interpolated plot from scatter points of data

    INPUT
    rxLoc       : Observation locations [x,y,z]
    d           : Data vector

    OUTPUT
    figure()

    Created on Dec, 27th 2015

    @author: dominiquef

    """

    from scipy.interpolate import griddata
    import pylab as plt

    # Plot result
    if fig is None:
        fig = plt.figure()

    ax = plt.subplot()
    plt.scatter(rxLoc[:, 0], rxLoc[:, 1], c='k', s=10)

    if d is not None:

        if (vmin is None):
            vmin = d.min()

        if (vmax is None):
            vmax = d.max()

        # Create grid of points
        x = np.linspace(rxLoc[:, 0].min(), rxLoc[:, 0].max(), 100)
        y = np.linspace(rxLoc[:, 1].min(), rxLoc[:, 1].max(), 100)

        X, Y = np.meshgrid(x, y)

        # Interpolate
        d_grid = griddata(rxLoc[:, 0:2], d, (X, Y), method='linear')
        plt.imshow(d_grid, extent=[x.min(), x.max(), y.min(), y.max()],
                   origin='lower', vmin=vmin, vmax=vmax, cmap="plasma")
        plt.colorbar(fraction=0.02)

        if levels is None:
            plt.contour(X, Y, d_grid, 10, vmin=vmin, vmax=vmax, cmap="plasma")
        else:
            plt.contour(X, Y, d_grid, levels=levels, colors='r',
                        vmin=vmin, vmax=vmax, cmap="plasma")

    plt.title(varstr)
    plt.gca().set_aspect('equal', adjustable='box')

    return fig<|MERGE_RESOLUTION|>--- conflicted
+++ resolved
@@ -20,7 +20,6 @@
     M = None  #: Magnetization matrix provided, otherwise all induced
     rtype = 'tmi'  #: Receiver type either "tmi" | "xyz"
 
-<<<<<<< HEAD
     def __init__(self, mesh, mapping=None, **kwargs):
         Problem.BaseProblem.__init__(self, mesh, mapping=mapping, **kwargs)
 
@@ -30,101 +29,6 @@
 
             # Compute the linear operation without forming the full dense G
             fwr_d = self.Intrgl_Fwr_Op(m=m)
-=======
-    def fwr_ind(self):
-        # Add forward function
-        m = self.mapping*self.model
-
-        if self.forwardOnly:
-
-            if getattr(self, 'actInd', None) is not None:
-                if self.actInd.dtype == 'bool':
-                    inds = np.asarray([inds for inds,
-                                       elem in enumerate(self.actInd, 1)
-                                       if elem], dtype=int) - 1
-                else:
-                    inds = self.actInd
-
-            else:
-
-                inds = np.asarray(range(self.mesh.nC))
-
-            nC = len(inds)
-
-            # Create active cell projector
-            P = sp.csr_matrix((np.ones(nC), (inds, range(nC))),
-                              shape=(self.mesh.nC, nC))
-
-            # Create vectors of nodal location
-            # (lower and upper corners for each cell)
-            xn = self.mesh.vectorNx
-            yn = self.mesh.vectorNy
-            zn = self.mesh.vectorNz
-
-            yn2, xn2, zn2 = np.meshgrid(yn[1:], xn[1:], zn[1:])
-            yn1, xn1, zn1 = np.meshgrid(yn[0:-1], xn[0:-1], zn[0:-1])
-
-            Yn = P.T*np.c_[Utils.mkvc(yn1), Utils.mkvc(yn2)]
-            Xn = P.T*np.c_[Utils.mkvc(xn1), Utils.mkvc(xn2)]
-            Zn = P.T*np.c_[Utils.mkvc(zn1), Utils.mkvc(zn2)]
-
-            survey = self.survey
-            rxLoc = survey.srcField.rxList[0].locs
-            ndata = rxLoc.shape[0]
-
-            # Loop through all observations and create forward operator
-            # (ndata-by-nC)
-            print("Begin calculation forward calculations... G not stored: ")
-
-            # If assumes uniform magnetization direction
-            if getattr(self, 'M', None) is None:
-                M = dipazm_2_xyz(np.ones(nC) * survey.srcField.param[1],
-                                 np.ones(nC) * survey.srcField.param[2])
-
-            Mx = Utils.sdiag(M[:, 0]*survey.srcField.param[0])
-            My = Utils.sdiag(M[:, 1]*survey.srcField.param[0])
-            Mz = Utils.sdiag(M[:, 2]*survey.srcField.param[0])
-
-            Mxyz = sp.vstack((Mx, My, Mz))
-
-            if self.rtype == 'tmi':
-
-                # Convert B declination from north to Cartesian
-                D = (450.-float(survey.srcField.param[2])) % 360.
-                I = survey.srcField.param[1]
-                # Projection matrix
-                Ptmi = Utils.mkvc(
-                    np.r_[
-                        np.cos(np.deg2rad(I))*np.cos(np.deg2rad(D)),
-                        np.cos(np.deg2rad(I))*np.sin(np.deg2rad(D)),
-                        np.sin(np.deg2rad(I))
-                    ], 2).T
-
-                fwr_d = np.zeros(self.survey.nRx)
-
-            else:
-
-                fwr_d = np.zeros(3*self.survey.nRx)
-
-            # Add counter to dsiplay progress. Good for large problems
-            count = -1
-            for ii in range(ndata):
-
-                tx, ty, tz = get_T_mat(Xn, Yn, Zn, rxLoc[ii, :])
-
-                if self.rtype == 'tmi':
-                    fwr_d[ii] = (Ptmi.dot(np.vstack((tx, ty, tz)))*Mxyz).dot(m)
-
-                elif self.rtype == 'xyz':
-                    fwr_d[ii] = (tx*Mxyz).dot(m)
-                    fwr_d[ii+ndata] = (ty*Mxyz).dot(m)
-                    fwr_d[ii+2*ndata] = (tz*Mxyz).dot(m)
-
-            # Display progress
-                count = progress(ii, count, ndata)
-
-            print("Done 100% ...forward operator completed!!\n")
->>>>>>> 0c6e9e3d
 
             return fwr_d
 
@@ -241,20 +145,8 @@
 
         Mxyz = sp.vstack((Mx, My, Mz))
 
-<<<<<<< HEAD
         if survey.srcField.rxList[0].rxType == 'tmi':
-=======
-                # Convert Bdecination from north to cartesian
-                D = (450.-float(survey.srcField.param[2])) % 360.
-                I = survey.srcField.param[1]
-                # Projection matrix
-                Ptmi = Utils.mkvc(
-                    np.r_[
-                        np.cos(np.deg2rad(I))*np.cos(np.deg2rad(D)),
-                        np.cos(np.deg2rad(I))*np.sin(np.deg2rad(D)),
-                        np.sin(np.deg2rad(I))
-                    ], 2).T
->>>>>>> 0c6e9e3d
+
 
             # Convert Bdecination from north to cartesian
             D = (450.-float(survey.srcField.param[2])) % 360.
