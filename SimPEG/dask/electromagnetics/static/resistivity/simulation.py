from .....electromagnetics.static.resistivity.simulation import BaseDCSimulation as Sim
from .....utils import Zero, mkvc
from .....data import Data
from ....utils import compute_chunk_sizes
import dask
import dask.array as da
from dask.distributed import Future
import numpy as np
import zarr
import os
import shutil
import numcodecs

numcodecs.blosc.use_threads = False

Sim.sensitivity_path = './sensitivity/'


def dask_fields(self, m=None, return_Ainv=False):
    if m is not None:
        self.model = m


    A = self.getA()
    Ainv = self.solver(A, **self.solver_opts)
    RHS = self.getRHS()

    f = self.fieldsPair(self, shape=RHS.shape)
    f[:, self._solutionType] = Ainv * RHS

    Ainv.clean()

    if return_Ainv:
        return f, self.Solver(A.T, **self.solver_opts)
    else:
        return f, None


Sim.fields = dask_fields


def dask_getJtJdiag(self, m, W=None):
    """
        Return the diagonal of JtJ
    """
    self.model = m
    if self.gtgdiag is None:
        if isinstance(self.Jmatrix, Future):
            self.Jmatrix  # Wait to finish
        # Need to check if multiplying weights makes sense
        if W is None:
            self.gtgdiag = da.sum(self.Jmatrix ** 2, axis=0).compute()
        else:
            w = da.from_array(W.diagonal(), chunks='auto')[:, None]
            self.gtgdiag = da.sum((w * self.Jmatrix) ** 2, axis=0).compute()

    return self.gtgdiag


Sim.getJtJdiag = dask_getJtJdiag


def dask_Jvec(self, m, v):
    """
<<<<<<< HEAD
        Compute sensitivity matrix (J) and vector (v) product.
=======
    Generate Full sensitivity matrix
>>>>>>> c4e60ea2
    """
    self.model = m
    if isinstance(self.Jmatrix, Future):
        self.Jmatrix  # Wait to finish

    return da.dot(self.Jmatrix, v).astype(np.float32)


Sim.Jvec = dask_Jvec


def dask_Jtvec(self, m, v):
    """
        Compute adjoint sensitivity matrix (J^T) and vector (v) product.
    """
    self.model = m
    if isinstance(self.Jmatrix, Future):
        self.Jmatrix  # Wait to finish

    return da.dot(v, self.Jmatrix).astype(np.float32)

<<<<<<< HEAD
=======
    if self._Jmatrix is not None:
        return self._Jmatrix
    if f is None:
        f = self.fields(m)
>>>>>>> c4e60ea2

Sim.Jtvec = dask_Jtvec


def compute_J(self, f=None, Ainv=None):

    if f is None:
        f, Ainv = self.fields(self.model, return_Ainv=True)

    m_size = self.model.size
    row_chunks = int(np.ceil(
        float(self.survey.nD) / np.ceil(float(m_size) * self.survey.nD * 8. * 1e-6 / self.max_chunk_size)
    ))
    Jmatrix = zarr.open(
        self.sensitivity_path + f"J.zarr",
        mode='w',
        shape=(self.survey.nD, m_size),
        chunks=(row_chunks, m_size)
    )

    blocks = []
    count = 0
    for source in self.survey.source_list:
        u_source = f[source, self._solutionType]

        for rx in source.receiver_list:
<<<<<<< HEAD

            PTv = rx.getP(self.mesh, rx.projGLoc(f)).toarray().T
=======
            # wrt f, need possibility wrt m
            PTv = rx.evalDeriv(source, self.mesh, f).toarray().T
>>>>>>> c4e60ea2

            for dd in range(int(np.ceil(PTv.shape[1] / row_chunks))):
                start, end = dd*row_chunks, np.min([(dd+1)*row_chunks, PTv.shape[1]])
                df_duTFun = getattr(f, "_{0!s}Deriv".format(rx.projField), None)
                df_duT, df_dmT = df_duTFun(source, None, PTv[:, start:end], adjoint=True)
                ATinvdf_duT = Ainv * df_duT
                dA_dmT = self.getADeriv(u_source, ATinvdf_duT, adjoint=True)
                dRHS_dmT = self.getRHSDeriv(source, ATinvdf_duT, adjoint=True)
                du_dmT = -dA_dmT
                if not isinstance(dRHS_dmT, Zero):
                    du_dmT += dRHS_dmT
                if not isinstance(df_dmT, Zero):
                    du_dmT += df_dmT

                #
                du_dmT = du_dmT.T.reshape((-1, m_size))

                if len(blocks) == 0:
                    blocks = du_dmT
                else:
                    blocks = np.vstack([blocks, du_dmT])

                while blocks.shape[0] >= row_chunks:
                    Jmatrix.set_orthogonal_selection(
                        (np.arange(count, count + row_chunks), slice(None)),
                        blocks[:row_chunks, :].astype(np.float32)
                    )

                    blocks = blocks[row_chunks:, :].astype(np.float32)
                    count += row_chunks

                del df_duT, ATinvdf_duT, dA_dmT, dRHS_dmT, du_dmT

    if len(blocks) != 0:
        Jmatrix.set_orthogonal_selection(
            (np.arange(count, self.survey.nD), slice(None)),
            blocks.astype(np.float32)
        )

    del Jmatrix
    Ainv.clean()

    return da.from_zarr(self.sensitivity_path + f"J.zarr")


Sim.compute_J = compute_J


# This could technically be handled by dask.simulation, but doesn't seem to register
@dask.delayed
def dask_dpred(self, m=None, f=None, compute_J=False):
    """
    dpred(m, f=None)
    Create the projected data from a model.
    The fields, f, (if provided) will be used for the predicted data
    instead of recalculating the fields (which may be expensive!).

    .. math::

        d_\\text{pred} = P(f(m))

    Where P is a projection of the fields onto the data space.
    """
    if self.survey is None:
        raise AttributeError(
            "The survey has not yet been set and is required to compute "
            "data. Please set the survey for the simulation: "
            "simulation.survey = survey"
        )

    if f is None:
        if m is None:
            m = self.model
        f, Ainv = self.fields(m, return_Ainv=compute_J)

    data = Data(self.survey)
    for src in self.survey.source_list:
        for rx in src.receiver_list:
            data[src, rx] = rx.eval(src, self.mesh, f)

    if compute_J:
        Jmatrix = self.compute_J(f=f, Ainv=Ainv)
        return (mkvc(data), Jmatrix)

    return mkvc(data)


Sim.dpred = dask_dpred


def dask_getSourceTerm(self):
    """
<<<<<<< HEAD
    Evaluates the sources, and puts them in matrix form
    :rtype: tuple
    :return: q (nC or nN, nSrc)
=======
    Return the diagonal of JtJ
>>>>>>> c4e60ea2
    """

    if getattr(self, "_q", None) is None:


        if self._mini_survey is not None:
            Srcs = self._mini_survey.source_list
        else:
            Srcs = self.survey.source_list

        if self._formulation == "EB":
            n = self.mesh.nN
            # return NotImplementedError

        elif self._formulation == "HJ":
            n = self.mesh.nC

        q = np.zeros((n, len(Srcs)), order="F")

        for i, source in enumerate(Srcs):
            q[:, i] = source.eval(self)

        self._q = q

    return self._q


Sim.getSourceTerm = dask_getSourceTerm<|MERGE_RESOLUTION|>--- conflicted
+++ resolved
@@ -62,11 +62,7 @@
 
 def dask_Jvec(self, m, v):
     """
-<<<<<<< HEAD
         Compute sensitivity matrix (J) and vector (v) product.
-=======
-    Generate Full sensitivity matrix
->>>>>>> c4e60ea2
     """
     self.model = m
     if isinstance(self.Jmatrix, Future):
@@ -87,14 +83,6 @@
         self.Jmatrix  # Wait to finish
 
     return da.dot(v, self.Jmatrix).astype(np.float32)
-
-<<<<<<< HEAD
-=======
-    if self._Jmatrix is not None:
-        return self._Jmatrix
-    if f is None:
-        f = self.fields(m)
->>>>>>> c4e60ea2
 
 Sim.Jtvec = dask_Jtvec
 
@@ -121,13 +109,8 @@
         u_source = f[source, self._solutionType]
 
         for rx in source.receiver_list:
-<<<<<<< HEAD
 
             PTv = rx.getP(self.mesh, rx.projGLoc(f)).toarray().T
-=======
-            # wrt f, need possibility wrt m
-            PTv = rx.evalDeriv(source, self.mesh, f).toarray().T
->>>>>>> c4e60ea2
 
             for dd in range(int(np.ceil(PTv.shape[1] / row_chunks))):
                 start, end = dd*row_chunks, np.min([(dd+1)*row_chunks, PTv.shape[1]])
@@ -220,13 +203,9 @@
 
 def dask_getSourceTerm(self):
     """
-<<<<<<< HEAD
     Evaluates the sources, and puts them in matrix form
     :rtype: tuple
     :return: q (nC or nN, nSrc)
-=======
-    Return the diagonal of JtJ
->>>>>>> c4e60ea2
     """
 
     if getattr(self, "_q", None) is None:
