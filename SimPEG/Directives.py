from __future__ import print_function

import properties
import numpy as np
import matplotlib.pyplot as plt
import warnings
import os

from . import Utils
from . import Regularization, DataMisfit, ObjectiveFunction
from . import Maps
from .Utils import mkvc


class InversionDirective(properties.HasProperties):
    """InversionDirective"""

    debug = False    #: Print debugging information
    _regPair = [
        Regularization.BaseComboRegularization,
        Regularization.BaseRegularization,
        ObjectiveFunction.ComboObjectiveFunction
    ]
    _dmisfitPair = [
        DataMisfit.BaseDataMisfit,
        ObjectiveFunction.ComboObjectiveFunction
    ]

    def __init__(self, **kwargs):
        Utils.setKwargs(self, **kwargs)

    @property
    def inversion(self):
        """This is the inversion of the InversionDirective instance."""
        return getattr(self, '_inversion', None)

    @inversion.setter
    def inversion(self, i):
        if getattr(self, '_inversion', None) is not None:
            warnings.warn(
                'InversionDirective {0!s} has switched to a new inversion.'
                .format(self.__class__.__name__)
            )
        self._inversion = i

    @property
    def invProb(self):
        return self.inversion.invProb

    @property
    def opt(self):
        return self.invProb.opt

    @property
    def reg(self):
        if getattr(self, '_reg', None) is None:
            self.reg = self.invProb.reg  # go through the setter
        return self._reg

    @reg.setter
    def reg(self, value):
        assert any([isinstance(value, regtype) for regtype in self._regPair]), (
            "Regularization must be in {}, not {}".format(
                self._regPair, type(value)
            )
        )

        if isinstance(value, Regularization.BaseComboRegularization):
            value = 1*value  # turn it into a combo objective function
        self._reg = value

    @property
    def dmisfit(self):
        if getattr(self, '_dmisfit', None) is None:
            self.dmisfit = self.invProb.dmisfit  # go through the setter
        return self._dmisfit

    @dmisfit.setter
    def dmisfit(self, value):

        assert any([
                isinstance(value, dmisfittype) for dmisfittype in
                self._dmisfitPair
        ]), "Regularization must be in {}, not {}".format(
                self._dmisfitPair, type(value)
        )

        if not isinstance(value, ObjectiveFunction.ComboObjectiveFunction):
            value = 1*value  # turn it into a combo objective function
        self._dmisfit = value

    @property
    def survey(self):
        """
           Assuming that dmisfit is always a ComboObjectiveFunction,
           return a list of surveys for each dmisfit [survey1, survey2, ... ]
        """
        return [objfcts.survey for objfcts in self.dmisfit.objfcts]

    @property
    def prob(self):
        """
           Assuming that dmisfit is always a ComboObjectiveFunction,
           return a list of problems for each dmisfit [prob1, prob2, ...]
        """
        return [objfcts.prob for objfcts in self.dmisfit.objfcts]

    def initialize(self):
        pass

    def endIter(self):
        pass

    def finish(self):
        pass

    def validate(self, directiveList=None):
        return True


class DirectiveList(object):

    dList = None   #: The list of Directives

    def __init__(self, *directives, **kwargs):
        self.dList = []
        for d in directives:
            assert isinstance(d, InversionDirective), (
                'All directives must be InversionDirectives not {}'
                .format(type(d))
            )
            self.dList.append(d)
        Utils.setKwargs(self, **kwargs)

    @property
    def debug(self):
        return getattr(self, '_debug', False)

    @debug.setter
    def debug(self, value):
        for d in self.dList:
            d.debug = value
        self._debug = value

    @property
    def inversion(self):
        """This is the inversion of the InversionDirective instance."""
        return getattr(self, '_inversion', None)

    @inversion.setter
    def inversion(self, i):
        if self.inversion is i:
            return
        if getattr(self, '_inversion', None) is not None:
            warnings.warn(
                '{0!s} has switched to a new inversion.'
                .format(self.__class__.__name__)
            )
        for d in self.dList:
            d.inversion = i
        self._inversion = i

    def call(self, ruleType):
        if self.dList is None:
            if self.debug:
                print('DirectiveList is None, no directives to call!')
            return

        directives = ['initialize', 'endIter', 'finish']
        assert ruleType in directives, (
            'Directive type must be in ["{0!s}"]'
            .format('", "'.join(directives))
        )
        for r in self.dList:
            getattr(r, ruleType)()

    def validate(self):
        [directive.validate(self) for directive in self.dList]
        return True


class BetaEstimate_ByEig(InversionDirective):
    """BetaEstimate"""

    beta0 = None       #: The initial Beta (regularization parameter)
    beta0_ratio = 1e2  #: estimateBeta0 is used with this ratio

    def initialize(self):
        """
            The initial beta is calculated by comparing the estimated
            eigenvalues of JtJ and WtW.
            To estimate the eigenvector of **A**, we will use one iteration
            of the *Power Method*:

            .. math::
                \mathbf{x_1 = A x_0}

            Given this (very course) approximation of the eigenvector, we can
            use the *Rayleigh quotient* to approximate the largest eigenvalue.

            .. math::
                \lambda_0 = \\frac{\mathbf{x^\\top A x}}{\mathbf{x^\\top x}}

            We will approximate the largest eigenvalue for both JtJ and WtW,
            and use some ratio of the quotient to estimate beta0.

            .. math::
                \\beta_0 = \gamma \\frac{\mathbf{x^\\top J^\\top J x}}{\mathbf{x^\\top W^\\top W x}}

            :rtype: float
            :return: beta0
        """

        if self.debug:
            print('Calculating the beta0 parameter.')

        m = self.invProb.model
        f = self.invProb.getFields(m, store=True, deleteWarmstart=False)

        # Fix the seed for random vector for consistent result
        np.random.seed(1)
        x0 = np.random.rand(*m.shape)

        t, b = 0, 0
        i_count = 0
        for dmis, reg in zip(self.dmisfit.objfcts, self.reg.objfcts):
            # check if f is list
            if len(self.dmisfit.objfcts) > 1:
                t += x0.dot(dmis.deriv2(m, x0, f=f[i_count]))
            else:
                t += x0.dot(dmis.deriv2(m, x0, f=f))
            b += x0.dot(reg.deriv2(m, v=x0))
            i_count += 1

        self.beta0 = self.beta0_ratio*(t/b)
        self.invProb.beta = self.beta0


class BetaSchedule(InversionDirective):
    """BetaSchedule"""

    coolingFactor = 8.
    coolingRate = 3

    def endIter(self):
        if self.opt.iter > 0 and self.opt.iter % self.coolingRate == 0:
            if self.debug:
                print(
                    'BetaSchedule is cooling Beta. Iteration: {0:d}'
                    .format(self.opt.iter)
                )
            self.invProb.beta /= self.coolingFactor


class TargetMisfit(InversionDirective):
    """
    ... note:: Currently the target misfit is not set up for joint inversions. Get `in touch <https://github.com/simpeg/simpeg/issues/new>`_ if you would like to help with the upgrade!
    """
    chifact = 1.
    phi_d_star = None

    @property
    def target(self):
        if getattr(self, '_target', None) is None:
            # the factor of 0.5 is because we do phid = 0.5*|| dpred - dobs||^2
            if self.phi_d_star is None:

                nD = 0
                for survey in self.survey:
                    nD += survey.nD

                self.phi_d_star = 0.5 * nD

            self._target = self.chifact * self.phi_d_star
        return self._target

    @target.setter
    def target(self, val):
        self._target = val

    def endIter(self):
        if self.invProb.phi_d < self.target:
            self.opt.stopNextIteration = True


class SaveEveryIteration(InversionDirective):
    """SaveEveryIteration

    This directive saves an array at each iteration. The default
    direcroty is the current directoy and the models are saved as
    `InversionModel-YYYY-MM-DD-HH-MM-iter.npy`
    """

    directory = properties.String(
        "directory to save results in",
        default = "."
    )

    name = properties.String(
        "root of the filename to be saved",
        default="InversionModel"
    )

    @properties.validator('directory')
    def _ensure_abspath(self, change):
        val = change['value']
        fullpath = os.path.abspath(os.path.expanduser(val))

        if not os.path.isdir(fullpath):
            os.mkdir(fullpath)

    @property
    def fileName(self):
        if getattr(self, '_fileName', None) is None:
            from datetime import datetime
            self._fileName = '{0!s}-{1!s}'.format(
                self.name, datetime.now().strftime('%Y-%m-%d-%H-%M')
            )
        return self._fileName


class SaveModelEveryIteration(SaveEveryIteration):
    """SaveModelEveryIteration

    This directive saves the model as a numpy array at each iteration. The
    default direcroty is the current directoy and the models are saved as
    `InversionModel-YYYY-MM-DD-HH-MM-iter.npy`
    """

    def initialize(self):
        print(
            "SimPEG.SaveModelEveryIteration will save your models as: "
            "'{0!s}###-{1!s}.npy'".format(
                self.directory + os.path.sep, self.fileName
            )
        )

    def endIter(self):
        np.save(
            '{0!s}{1:03d}-{2!s}'.format(
                self.directory + os.path.sep, self.opt.iter, self.fileName
            ), self.opt.xc
        )


class SaveOutputEveryIteration(SaveEveryIteration):
    """SaveOutputEveryIteration"""

    header = None
    save_txt = True
    beta = None
    phi_d = None
    phi_m = None
    phi_m_small = None
    phi_m_smooth_x = None
    phi_m_smooth_y = None
    phi_m_smooth_z = None
    phi = None

    def initialize(self):
        if self.save_txt is True:
            print(
                "SimPEG.SaveOutputEveryIteration will save your inversion "
                "progress as: '###-{0!s}.txt'".format(self.fileName)
            )
            f = open(self.fileName+'.txt', 'w')
            self.header = "  #     beta     phi_d     phi_m   phi_m_small     phi_m_smoomth_x     phi_m_smoomth_y     phi_m_smoomth_z      phi\n"
            f.write(self.header)
            f.close()

        # Create a list of each

        self.beta = []
        self.phi_d = []
        self.phi_m = []
        self.phi_m_small = []
        self.phi_m_smooth_x = []
        self.phi_m_smooth_y = []
        self.phi_m_smooth_z = []
        self.phi = []

    def endIter(self):

        phi_s, phi_x, phi_y, phi_z = 0, 0, 0, 0
        for reg in self.reg.objfcts:
            phi_s += (
                reg.objfcts[0](self.invProb.model) * reg.alpha_s
            )
            phi_x += (
                reg.objfcts[1](self.invProb.model) * reg.alpha_x
            )

            if reg.regmesh.dim == 2:
                phi_y += (
                    reg.objfcts[2](self.invProb.model) * reg.alpha_y
                )
            elif reg.regmesh.dim == 3:
                phi_y += (
                    reg.objfcts[2](self.invProb.model) * reg.alpha_y
                )
                phi_z += (
                    reg.objfcts[3](self.invProb.model) * reg.alpha_z
                )

        self.beta.append(self.invProb.beta)
        self.phi_d.append(self.invProb.phi_d)
        self.phi_m.append(self.invProb.phi_m)
        self.phi_m_small.append(phi_s)
        self.phi_m_smooth_x.append(phi_x)
        self.phi_m_smooth_y.append(phi_y)
        self.phi_m_smooth_z.append(phi_z)
        self.phi.append(self.opt.f)

        if self.save_txt:
            f = open(self.fileName+'.txt', 'a')
            f.write(
                ' {0:3d} {1:1.4e} {2:1.4e} {3:1.4e} {4:1.4e} {5:1.4e} '
                '{6:1.4e}  {7:1.4e}  {8:1.4e}\n'.format(
                    self.opt.iter,
                    self.beta[self.opt.iter-1],
                    self.phi_d[self.opt.iter-1],
                    self.phi_m[self.opt.iter-1],
                    self.phi_m_small[self.opt.iter-1],
                    self.phi_m_smooth_x[self.opt.iter-1],
                    self.phi_m_smooth_y[self.opt.iter-1],
                    self.phi_m_smooth_z[self.opt.iter-1],
                    self.phi[self.opt.iter-1]
                )
            )
            f.close()

    def load_results(self):
        results = np.loadtxt(self.fileName+str(".txt"), comments="#")
        self.beta = results[:, 1]
        self.phi_d = results[:, 2]
        self.phi_m = results[:, 3]
        self.phi_m_small = results[:, 4]
        self.phi_m_smooth_x = results[:, 5]
        self.phi_m_smooth_y = results[:, 6]
        self.phi_m_smooth_z = results[:, 7]

        self.phi_m_smooth = (
                self.phi_m_smooth_x + self.phi_m_smooth_y + self.phi_m_smooth_z
                )

        self.f = results[:, 7]

        self.target_misfit = self.invProb.dmisfit.prob.survey.nD / 2.
        self.i_target = None

        if self.invProb.phi_d < self.target_misfit:
            i_target = 0
            while self.phi_d[i_target] > self.target_misfit:
                i_target += 1
            self.i_target = i_target

    def plot_misfit_curves(
        self, fname=None, dpi=300,
        plot_small_smooth=False,
        plot_phi_m=True,
        plot_small=False,
        plot_smooth=False
    ):

        self.target_misfit = self.invProb.dmisfit.prob.survey.nD / 2.
        self.i_target = None

        if self.invProb.phi_d < self.target_misfit:
            i_target = 0
            while self.phi_d[i_target] > self.target_misfit:
                i_target += 1
            self.i_target = i_target

        fig = plt.figure(figsize=(5, 2))
        ax = plt.subplot(111)
        ax_1 = ax.twinx()
        ax.semilogy(
            np.arange(len(self.phi_d)),
            self.phi_d, 'k-', lw=2,
            label="$\phi_d$"
        )

        if plot_phi_m:
            ax_1.semilogy(
                np.arange(len(self.phi_d)),
                self.phi_m, 'r', lw=2,
                label="$\phi_m$"
            )

        if plot_small_smooth or plot_small:
            ax_1.semilogy(np.arange(
                len(self.phi_d)),
                self.phi_m_small, 'ro',
                label="small"
            )
        if plot_small_smooth or plot_smooth:
            ax_1.semilogy(np.arange(
                len(self.phi_d)),
                self.phi_m_smooth_x, 'rx',
                label="smooth_x"
            )
            ax_1.semilogy(np.arange(
                len(self.phi_d)),
                self.phi_m_smooth_y, 'rx',
                label="smooth_y"
            )
            ax_1.semilogy(np.arange(
                len(self.phi_d)),
                self.phi_m_smooth_z, 'rx',
                label="smooth_z"
            )

        ax.legend(loc=1)
        ax_1.legend(loc=2)

        ax.plot(np.r_[ax.get_xlim()[0], ax.get_xlim()[1]],
                np.ones(2) * self.target_misfit, 'k:')
        ax.set_xlabel("Iteration")
        ax.set_ylabel("$\phi_d$")
        ax_1.set_ylabel("$\phi_m$", color='r')
        ax_1.tick_params(axis='y', which='both', colors='red')

        plt.show()
        if fname is not None:
            fig.savefig(fname, dpi=dpi)

    def plot_tikhonov_curves(self, fname=None, dpi=200):

        self.target_misfit = self.invProb.dmisfit.prob.survey.nD / 2.
        self.i_target = None

        if self.invProb.phi_d < self.target_misfit:
            i_target = 0
            while self.phi_d[i_target] > self.target_misfit:
                i_target += 1
            self.i_target = i_target

        fig = plt.figure(figsize=(5, 8))
        ax1 = plt.subplot(311)
        ax2 = plt.subplot(312)
        ax3 = plt.subplot(313)

        ax1.plot(self.beta, self.phi_d, 'k-', lw=2, ms=4)
        ax1.set_xlim(np.hstack(self.beta).min(), np.hstack(self.beta).max())
        ax1.set_xlabel("$\\beta$", fontsize=14)
        ax1.set_ylabel("$\phi_d$", fontsize=14)

        ax2.plot(self.beta, self.phi_m, 'k-', lw=2)
        ax2.set_xlim(np.hstack(self.beta).min(), np.hstack(self.beta).max())
        ax2.set_xlabel("$\\beta$", fontsize=14)
        ax2.set_ylabel("$\phi_m$", fontsize=14)

        ax3.plot(self.phi_m, self.phi_d, 'k-', lw=2)
        ax3.set_xlim(np.hstack(self.phi_m).min(), np.hstack(self.phi_m).max())
        ax3.set_xlabel("$\phi_m$", fontsize=14)
        ax3.set_ylabel("$\phi_d$", fontsize=14)

        if self.i_target is not None:
            ax1.plot(self.beta[self.i_target], self.phi_d[self.i_target], 'k*', ms=10)
            ax2.plot(self.beta[self.i_target], self.phi_m[self.i_target], 'k*', ms=10)
            ax3.plot(self.phi_m[self.i_target], self.phi_d[self.i_target], 'k*', ms=10)

        for ax in [ax1, ax2, ax3]:
            ax.set_xscale("linear")
            ax.set_yscale("linear")
        plt.tight_layout()
        plt.show()
        if fname is not None:
            fig.savefig(fname, dpi=dpi)


class SaveOutputDictEveryIteration(SaveEveryIteration):
    """
        Saves inversion parameters at every iteraion.
    """

    # Initialize the output dict
    outDict = None
    outDict = {}
    saveOnDisk = False

    def initialize(self):
        print("SimPEG.SaveOutputDictEveryIteration will save your inversion progress as dictionary: '###-{0!s}.npz'".format(self.fileName))

    def endIter(self):

        # regCombo = ["phi_ms", "phi_msx"]

        # if self.prob[0].mesh.dim >= 2:
        #     regCombo += ["phi_msy"]

        # if self.prob[0].mesh.dim == 3:
        #     regCombo += ["phi_msz"]

        # Initialize the output dict
        iterDict = None
        iterDict = {}

        # Save the data.
        iterDict['iter'] = self.opt.iter
        iterDict['beta'] = self.invProb.beta
        iterDict['phi_d'] = self.invProb.phi_d
        iterDict['phi_m'] = self.invProb.phi_m

        # for label, fcts in zip(regCombo, self.reg.objfcts[0].objfcts):
        #     iterDict[label] = fcts(self.invProb.model)

        iterDict['f'] = self.opt.f
        iterDict['m'] = self.invProb.model
        iterDict['dpred'] = self.invProb.dpred

        if hasattr(self.reg.objfcts[0], 'eps_p') is True:
            iterDict['eps_p'] = self.reg.objfcts[0].eps_p
            iterDict['eps_q'] = self.reg.objfcts[0].eps_q

        if hasattr(self.reg.objfcts[0], 'norms') is True:
            iterDict['lps'] = self.reg.objfcts[0].norms[0][0]
            iterDict['lpx'] = self.reg.objfcts[0].norms[0][1]

        # Save the file as a npz
        if self.saveOnDisk:

            np.savez('{:03d}-{:s}'.format(self.opt.iter, self.fileName), iterDict)

        self.outDict[self.opt.iter] = iterDict


class Update_IRLS(InversionDirective):

    f_old = 0
    f_min_change = 1e-2
    beta_tol = 1e-1
    beta_ratio_l2 = None
    prctile = 100
    chifact_start = 1.
    chifact_target = 1.

    # Solving parameter for IRLS (mode:2)
    IRLSiter = 0
    minGNiter = 1
    maxIRLSiter = 20
    iterStart = 0
    sphericalDomain = False

    # Beta schedule
    updateBeta = True
    betaSearch = True
    coolingFactor = 2.
    coolingRate = 1
    ComboObjFun = False
    mode = 1
    coolEpsOptimized = True
    coolEps_p = True
    coolEps_q = True
    floorEps_p = 1e-8
    floorEps_q = 1e-8
    coolEpsFact = 1.2
    silent = False
    fix_Jmatrix = False

    @property
    def target(self):
        if getattr(self, '_target', None) is None:
            nD = 0
            for survey in self.survey:
                nD += survey.nD

            self._target = nD*0.5*self.chifact_target

        return self._target

    @target.setter
    def target(self, val):
        self._target = val

    @property
    def start(self):
        if getattr(self, '_start', None) is None:
            if isinstance(self.survey, list):
                self._start = 0
                for survey in self.survey:
                    self._start += survey.nD*0.5*self.chifact_start

            else:

                self._start = self.survey.nD*0.5*self.chifact_start
        return self._start

    @start.setter
    def start(self, val):
        self._start = val

    def initialize(self):

        if self.mode == 1:

            self.norms = []
            for reg in self.reg.objfcts:
                self.norms.append(reg.norms)
                reg.norms = np.c_[2., 2., 2., 2.]
                reg.model = self.invProb.model

        # Update the model used by the regularization
        for reg in self.reg.objfcts:
            reg.model = self.invProb.model

        for reg in self.reg.objfcts:
            for comp in reg.objfcts:
                self.f_old += np.sum(comp.f_m**2. / (comp.f_m**2. + comp.epsilon**2.)**(1 - comp.norm/2.))

        self.phi_dm = []
        self.phi_dmx = []
        # Look for cases where the block models in to be scaled
        for prob in self.prob:

            if getattr(prob, 'coordinate_system', None) is not None:
                if prob.coordinate_system == 'spherical':
                    self.sphericalDomain = True

        if self.sphericalDomain:
            self.angleScale()

    def endIter(self):

        if self.sphericalDomain:
            self.angleScale()

        # Check if misfit is within the tolerance, otherwise scale beta
        if np.all([
                np.abs(1. - self.invProb.phi_d / self.target) > self.beta_tol,
                self.updateBeta,
                self.mode != 1
        ]):

            ratio = (self.target / self.invProb.phi_d)

            if ratio > 1:
                ratio = np.mean([2.0, ratio])

            else:
                ratio = np.mean([0.75, ratio])

            self.invProb.beta = self.invProb.beta * ratio

            if np.all([self.mode != 1, self.betaSearch]):
                print("Beta search step")
                # self.updateBeta = False
                # Re-use previous model and continue with new beta
                self.invProb.model = self.reg.objfcts[0].model
                self.opt.xc = self.reg.objfcts[0].model
                self.opt.iter -= 1
                return

        elif np.all([self.mode == 1, self.opt.iter % self.coolingRate == 0]):

            self.invProb.beta = self.invProb.beta / self.coolingFactor

        phim_new = 0
        for reg in self.reg.objfcts:
            for comp in reg.objfcts:
                phim_new += np.sum(
                    comp.f_m**2. /
                    (comp.f_m**2. + comp.epsilon**2.)**(1 - comp.norm/2.)
                )

        # Update the model used by the regularization
        phi_m_last = []
        for reg in self.reg.objfcts:
            reg.model = self.invProb.model
            phi_m_last += [reg(self.invProb.model)]

        # After reaching target misfit with l2-norm, switch to IRLS (mode:2)
        if np.all([self.invProb.phi_d < self.start, self.mode == 1]):
            self.startIRLS()

        # Only update after GN iterations
        if np.all([
            (self.opt.iter-self.iterStart) % self.minGNiter == 0,
            self.mode != 1
        ]):

            if self.fix_Jmatrix:
                print (">> Fix Jmatrix")
                self.invProb.dmisfit.prob.fix_Jmatrix = True

            # Check for maximum number of IRLS cycles
            if self.IRLSiter == self.maxIRLSiter:
                if not self.silent:
                    print(
                        "Reach maximum number of IRLS cycles:" +
                        " {0:d}".format(self.maxIRLSiter)
                    )

                self.opt.stopNextIteration = True
                return

            # Print to screen
            for reg in self.reg.objfcts:

                if reg.eps_p > self.floorEps_p and self.coolEps_p:
                    reg.eps_p /= self.coolEpsFact
                    # print('Eps_p: ' + str(reg.eps_p))
                if reg.eps_q > self.floorEps_q and self.coolEps_q:
                    reg.eps_q /= self.coolEpsFact
                    # print('Eps_q: ' + str(reg.eps_q))

            # Remember the value of the norm from previous R matrices
            # self.f_old = self.reg(self.invProb.model)

            self.IRLSiter += 1

            # Reset the regularization matrices so that it is
            # recalculated for current model. Do it to all levels of comboObj
            for reg in self.reg.objfcts:

                # If comboObj, go down one more level
                for comp in reg.objfcts:
                    comp.stashedR = None

            for dmis in self.dmisfit.objfcts:
                if getattr(dmis, 'stashedR', None) is not None:
                    dmis.stashedR = None

            # Compute new model objective function value

            phi_m_new = []
            for reg in self.reg.objfcts:
                phi_m_new += [reg(self.invProb.model)]

            self.f_change = np.abs(self.f_old - phim_new) / self.f_old

            if not self.silent:
                print("delta phim: {0:6.3e}".format(self.f_change))

            # Check if the function has changed enough
            if np.all([
                self.f_change < self.f_min_change,
                self.IRLSiter > 1,
                np.abs(1. - self.invProb.phi_d / self.target) < self.beta_tol
            ]):

                print(
                    "Minimum decrease in regularization." +
                    "End of IRLS"
                    )
                self.opt.stopNextIteration = True
                return

            self.f_old = phim_new

            self.updateBeta = True
            self.invProb.phi_m_last = self.reg(self.invProb.model)

    def startIRLS(self):
        if not self.silent:
            print("Reached starting chifact with l2-norm regularization:" +
                  " Start IRLS steps...")

        self.mode = 2

        if getattr(self.opt, 'iter', None) is None:
            self.iterStart = 0
        else:
            self.iterStart = self.opt.iter

        self.invProb.phi_m_last = self.reg(self.invProb.model)

        # Either use the supplied epsilon, or fix base on distribution of
        # model values
        for reg in self.reg.objfcts:

            if getattr(reg, 'eps_p', None) is None:

                reg.eps_p = np.percentile(
                                np.abs(reg.mapping*reg._delta_m(
                                    self.invProb.model)
                                ), self.prctile
                            )

            if getattr(reg, 'eps_q', None) is None:

                reg.eps_q = np.percentile(
                                np.abs(reg.mapping*reg._delta_m(
                                    self.invProb.model)
                                ), self.prctile
                            )

        # Re-assign the norms supplied by user l2 -> lp
        for reg, norms in zip(self.reg.objfcts, self.norms):
            reg.norms = norms

        # Save l2-model
        self.invProb.l2model = self.invProb.model.copy()

        # Print to screen
        for reg in self.reg.objfcts:
            if not self.silent:
                print("eps_p: " + str(reg.eps_p) +
                      " eps_q: " + str(reg.eps_q))

    def angleScale(self):
        """
            Update the scales used by regularization for the
            different block of models
        """
        # Currently implemented for MVI-S only
        max_p = []
        for reg in self.reg.objfcts[0].objfcts:
            eps_p = reg.epsilon
            f_m = abs(reg.f_m)
            max_p += [np.max(f_m)]

        max_p = np.asarray(max_p).max()

        max_s = [np.pi, np.pi]
        for obj, var in zip(self.reg.objfcts[1:3], max_s):
            obj.scales = np.ones(obj.scales.shape)*max_p/var

    def validate(self, directiveList):
        # check if a linear preconditioner is in the list, if not warn else
        # assert that it is listed after the IRLS directive
        dList = directiveList.dList
        self_ind = dList.index(self)
        lin_precond_ind = [
            isinstance(d, UpdatePreconditioner) for d in dList
        ]

        if any(lin_precond_ind):
            assert(lin_precond_ind.index(True) > self_ind), (
                "The directive 'UpdatePreconditioner' must be after Update_IRLS "
                "in the directiveList"
            )
        else:
            warnings.warn(
                "Without a Linear preconditioner, convergence may be slow. "
                "Consider adding `Directives.UpdatePreconditioner` to your "
                "directives list"
            )
        return True


class UpdatePreconditioner(InversionDirective):
    """
    Create a Jacobi preconditioner for the linear problem
    """

    update_every_iteration = True  #: Update every iterations if False
    threshold = 1e-8

    def initialize(self):

        # Create the pre-conditioner
        regDiag = np.zeros_like(self.invProb.model)

        for reg in self.reg.objfcts:
            # Check if regularization has a projection
            if getattr(reg.mapping, 'P', None) is None:
                regDiag += (reg.W.T*reg.W).diagonal()
            else:
                P = reg.mapping.P
                regDiag += (P.T * (reg.W.T * (reg.W * P))).diagonal()

        # Deal with the linear case
        if getattr(self.opt, 'JtJdiag', None) is None:

            print("Approximated diag(JtJ) with linear operator")

            JtJdiag = np.zeros_like(self.invProb.model)
            m = self.invProb.model
            for prob, dmisfit in zip(self.prob, self.dmisfit.objfcts):

                    if getattr(prob, 'getJtJdiag', None) is None:
                        assert getattr(prob, 'getJ', None) is not None, (
                        "Problem does not have a getJ attribute." +
                        "Cannot form the sensitivity explicitely"
                        )
                        JtJdiag += np.sum(np.power((dmisfit.W*prob.getJ(m)), 2), axis=0)
                    else:
                        JtJdiag += prob.getJtJdiag(m, W=dmisfit.W)

            self.opt.JtJdiag = JtJdiag + self.threshold

<<<<<<< HEAD
            # Create the pre-conditioner
            regDiag = np.zeros_like(self.invProb.model)

            for reg in self.reg.objfcts:
                # Check if regularization has a projection
                if getattr(reg.mapping, 'P', None) is None:
                    regDiag += (reg.W.T*reg.W).diagonal()
                else:
                    P = reg.mapping.P
                    regDiag += (P.T * (reg.W.T * (reg.W * P))).diagonal()

            diagA = self.opt.JtJdiag + self.invProb.beta*regDiag
    
            diagA[diagA != 0] = diagA[diagA != 0] ** -1.
            PC = Utils.sdiag(diagA)
    
            self.opt.approxHinv = PC
=======
        diagA = self.opt.JtJdiag + self.invProb.beta*regDiag

        PC = Utils.sdiag((diagA)**-1.)

        self.opt.approxHinv = PC

>>>>>>> b4e8881f
    def endIter(self):
        # Cool the threshold parameter
        if ~self.update_every_iteration:
            return

<<<<<<< HEAD
        if getattr(self.opt, 'approxHinv', None) is not None:

            # Create the pre-conditioner
            regDiag = np.zeros_like(self.invProb.model)

            for reg in self.reg.objfcts:
                # Check if regularization has a projection
                if getattr(reg.mapping, 'P', None) is None:
                    regDiag += (reg.W.T*reg.W).diagonal()
                else:
                    P = reg.mapping.P
                    regDiag += (P.T * (reg.W.T * (reg.W * P))).diagonal()

            # Assumes that opt.JtJdiag has been updated or static
            diagA = self.opt.JtJdiag + self.invProb.beta*regDiag
    
            diagA[diagA != 0] = diagA[diagA != 0] ** -1.
            PC = Utils.sdiag(diagA)
            self.opt.approxHinv = PC
=======
        # Create the pre-conditioner
        regDiag = np.zeros_like(self.invProb.model)

        for reg in self.reg.objfcts:
            # Check if he has wire
            if getattr(reg.mapping, 'P', None) is None:
                regDiag += (reg.W.T*reg.W).diagonal()
            else:
                P = reg.mapping.P
                regDiag += (P.T * (reg.W.T * (reg.W * P))).diagonal()
        # Assumes that opt.JtJdiag has been updated or static
        diagA = self.opt.JtJdiag + self.invProb.beta*regDiag

        PC = Utils.sdiag((diagA)**-1.)
        self.opt.approxHinv = PC
>>>>>>> b4e8881f


class Update_Wj(InversionDirective):
    """
        Create approx-sensitivity base weighting using the probing method
    """
    k = None  # Number of probing cycles
    itr = None  # Iteration number to update Wj, or always update if None

    def endIter(self):

        if self.itr is None or self.itr == self.opt.iter:

            m = self.invProb.model
            if self.k is None:
                self.k = int(self.survey.nD/10)

            def JtJv(v):

                Jv = self.prob.Jvec(m, v)

                return self.prob.Jtvec(m, Jv)

            JtJdiag = Utils.diagEst(JtJv, len(m), k=self.k)
            JtJdiag = JtJdiag / max(JtJdiag)

            self.reg.wght = JtJdiag


class UpdateSensitivityWeights(InversionDirective):
    """
    Directive to take care of re-weighting
    the non-linear magnetic problems.
    """

    mapping = None
    JtJdiag = None
    everyIter = True
    threshold = 1e-12
    switch = True

    def initialize(self):

        # Calculate and update sensitivity
        # for optimization and regularization
        self.update()

    def endIter(self):

        if self.everyIter:
            # Update inverse problem
            self.update()

    def update(self):

        # Get sum square of columns of J
        self.getJtJdiag()

        # Compute normalized weights
        self.wr = self.getWr()

        # Send a copy of JtJdiag for the preconditioner
        self.updateOpt()

        # Update the regularization
        self.updateReg()

    def getJtJdiag(self):
        """
            Compute explicitely the main diagonal of JtJ
            Good for any problem where J is formed explicitely
        """
        self.JtJdiag = []

        for prob, dmisfit in zip(
            self.prob,
            self.dmisfit.objfcts
        ):
            m = self.invProb.model

            if getattr(prob, 'getJtJdiag', None) is None:
                assert getattr(prob, 'getJ', None) is not None, (
                    "Problem does not have a getJ attribute." +
                    "Cannot form the sensitivity explicitely"
                )



                self.JtJdiag += [mkvc(np.sum((dmisfit.W*prob.getJ(m))**(2.), axis=0))]
            else:
                self.JtJdiag += [prob.getJtJdiag(m, W=dmisfit.W)]

        return self.JtJdiag

    def getWr(self):
        """
            Take the diagonal of JtJ and return
            a normalized sensitivty weighting vector
        """

        wr = np.zeros_like(self.invProb.model)
        if self.switch:
            for prob_JtJ, prob, dmisfit in zip(self.JtJdiag, self.prob, self.dmisfit.objfcts):

                wr += prob_JtJ + self.threshold

            wr = wr**0.5
            wr /= wr.max()
        else:
            wr += 1.

        return wr

    def updateReg(self):
        """
            Update the cell weights with the approximated sensitivity
        """

        for reg in self.reg.objfcts:
            reg.cell_weights = reg.mapping * (self.wr)

    def updateOpt(self):
        """
            Update a copy of JtJdiag to optimization for preconditioner
        """
        # if self.ComboMisfitFun:
        JtJdiag = np.zeros_like(self.invProb.model)
        for prob, JtJ, dmisfit in zip(
            self.prob, self.JtJdiag, self.dmisfit.objfcts
        ):

            JtJdiag += JtJ

        self.opt.JtJdiag = JtJdiag


class ProjectSphericalBounds(InversionDirective):
    """
        Trick for spherical coordinate system.
        Project \theta and \phi angles back to [-\pi,\pi] using
        back and forth conversion.
        spherical->cartesian->spherical
    """
    def initialize(self):

        x = self.invProb.model
        # Convert to cartesian than back to avoid over rotation
        nC = int(len(x)/3)

        xyz = Utils.matutils.spherical2cartesian(x.reshape((nC, 3), order='F'))
        m = Utils.matutils.cartesian2spherical(xyz.reshape((nC, 3), order='F'))

        self.invProb.model = m

        for prob in self.prob:
            prob.model = m

        self.opt.xc = m

    def endIter(self):

        x = self.invProb.model
        nC = int(len(x)/3)

        # Convert to cartesian than back to avoid over rotation
        xyz = Utils.matutils.spherical2cartesian(x.reshape((nC, 3), order='F'))
        m = Utils.matutils.cartesian2spherical(xyz.reshape((nC, 3), order='F'))

        self.invProb.model = m

        phi_m_last = []
        for reg in self.reg.objfcts:
            reg.model = self.invProb.model
            phi_m_last += [reg(self.invProb.model)]

        self.invProb.phi_m_last = phi_m_last

        for prob in self.prob:
            prob.model = m

        self.opt.xc = m<|MERGE_RESOLUTION|>--- conflicted
+++ resolved
@@ -1,18 +1,13 @@
 from __future__ import print_function
-
-import properties
+from . import Utils
+from . import Regularization, DataMisfit, ObjectiveFunction
+from . import Maps
 import numpy as np
 import matplotlib.pyplot as plt
 import warnings
-import os
-
-from . import Utils
-from . import Regularization, DataMisfit, ObjectiveFunction
-from . import Maps
 from .Utils import mkvc
 
-
-class InversionDirective(properties.HasProperties):
+class InversionDirective(object):
     """InversionDirective"""
 
     debug = False    #: Print debugging information
@@ -284,30 +279,16 @@
 
 
 class SaveEveryIteration(InversionDirective):
-    """SaveEveryIteration
-
-    This directive saves an array at each iteration. The default
-    direcroty is the current directoy and the models are saved as
-    `InversionModel-YYYY-MM-DD-HH-MM-iter.npy`
-    """
-
-    directory = properties.String(
-        "directory to save results in",
-        default = "."
-    )
-
-    name = properties.String(
-        "root of the filename to be saved",
-        default="InversionModel"
-    )
-
-    @properties.validator('directory')
-    def _ensure_abspath(self, change):
-        val = change['value']
-        fullpath = os.path.abspath(os.path.expanduser(val))
-
-        if not os.path.isdir(fullpath):
-            os.mkdir(fullpath)
+
+    @property
+    def name(self):
+        if getattr(self, '_name', None) is None:
+            self._name = 'InversionModel'
+        return self._name
+
+    @name.setter
+    def name(self, value):
+        self._name = value
 
     @property
     def fileName(self):
@@ -318,33 +299,25 @@
             )
         return self._fileName
 
+    @fileName.setter
+    def fileName(self, value):
+        self._fileName = value
+
 
 class SaveModelEveryIteration(SaveEveryIteration):
-    """SaveModelEveryIteration
-
-    This directive saves the model as a numpy array at each iteration. The
-    default direcroty is the current directoy and the models are saved as
-    `InversionModel-YYYY-MM-DD-HH-MM-iter.npy`
-    """
+    """SaveModelEveryIteration"""
 
     def initialize(self):
-        print(
-            "SimPEG.SaveModelEveryIteration will save your models as: "
-            "'{0!s}###-{1!s}.npy'".format(
-                self.directory + os.path.sep, self.fileName
-            )
+        print("SimPEG.SaveModelEveryIteration will save your models as: '###-{0!s}.npy'".format(self.fileName))
+
+    def endIter(self):
+        np.save('{0:03d}-{1!s}'.format(
+            self.opt.iter, self.fileName), self.opt.xc
         )
 
-    def endIter(self):
-        np.save(
-            '{0!s}{1:03d}-{2!s}'.format(
-                self.directory + os.path.sep, self.opt.iter, self.fileName
-            ), self.opt.xc
-        )
-
 
 class SaveOutputEveryIteration(SaveEveryIteration):
-    """SaveOutputEveryIteration"""
+    """SaveModelEveryIteration"""
 
     header = None
     save_txt = True
@@ -980,58 +953,17 @@
 
             self.opt.JtJdiag = JtJdiag + self.threshold
 
-<<<<<<< HEAD
-            # Create the pre-conditioner
-            regDiag = np.zeros_like(self.invProb.model)
-
-            for reg in self.reg.objfcts:
-                # Check if regularization has a projection
-                if getattr(reg.mapping, 'P', None) is None:
-                    regDiag += (reg.W.T*reg.W).diagonal()
-                else:
-                    P = reg.mapping.P
-                    regDiag += (P.T * (reg.W.T * (reg.W * P))).diagonal()
-
-            diagA = self.opt.JtJdiag + self.invProb.beta*regDiag
-    
-            diagA[diagA != 0] = diagA[diagA != 0] ** -1.
-            PC = Utils.sdiag(diagA)
-    
-            self.opt.approxHinv = PC
-=======
         diagA = self.opt.JtJdiag + self.invProb.beta*regDiag
 
         PC = Utils.sdiag((diagA)**-1.)
 
         self.opt.approxHinv = PC
 
->>>>>>> b4e8881f
     def endIter(self):
         # Cool the threshold parameter
         if ~self.update_every_iteration:
             return
 
-<<<<<<< HEAD
-        if getattr(self.opt, 'approxHinv', None) is not None:
-
-            # Create the pre-conditioner
-            regDiag = np.zeros_like(self.invProb.model)
-
-            for reg in self.reg.objfcts:
-                # Check if regularization has a projection
-                if getattr(reg.mapping, 'P', None) is None:
-                    regDiag += (reg.W.T*reg.W).diagonal()
-                else:
-                    P = reg.mapping.P
-                    regDiag += (P.T * (reg.W.T * (reg.W * P))).diagonal()
-
-            # Assumes that opt.JtJdiag has been updated or static
-            diagA = self.opt.JtJdiag + self.invProb.beta*regDiag
-    
-            diagA[diagA != 0] = diagA[diagA != 0] ** -1.
-            PC = Utils.sdiag(diagA)
-            self.opt.approxHinv = PC
-=======
         # Create the pre-conditioner
         regDiag = np.zeros_like(self.invProb.model)
 
@@ -1047,7 +979,6 @@
 
         PC = Utils.sdiag((diagA)**-1.)
         self.opt.approxHinv = PC
->>>>>>> b4e8881f
 
 
 class Update_Wj(InversionDirective):
