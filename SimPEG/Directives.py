--- conflicted
+++ resolved
@@ -184,28 +184,18 @@
         """
             The initial beta is calculated by comparing the estimated
             eigenvalues of JtJ and WtW.
-
             To estimate the eigenvector of **A**, we will use one iteration
             of the *Power Method*:
-
             .. math::
-
                 \mathbf{x_1 = A x_0}
-
             Given this (very course) approximation of the eigenvector, we can
             use the *Rayleigh quotient* to approximate the largest eigenvalue.
-
             .. math::
-
                 \lambda_0 = \\frac{\mathbf{x^\\top A x}}{\mathbf{x^\\top x}}
-
             We will approximate the largest eigenvalue for both JtJ and WtW,
             and use some ratio of the quotient to estimate beta0.
-
             .. math::
-
                 \\beta_0 = \gamma \\frac{\mathbf{x^\\top J^\\top J x}}{\mathbf{x^\\top W^\\top W x}}
-
             :rtype: float
             :return: beta0
         """
@@ -216,6 +206,8 @@
         m = self.invProb.model
         f = self.invProb.getFields(m, store=True, deleteWarmstart=False)
 
+        # Fix the seed for random vector for consistent result
+        np.random.seed(1)
         x0 = np.random.rand(*m.shape)
 
         t, b = 0, 0
@@ -230,8 +222,9 @@
             i_count += 1
 
         self.beta0 = self.beta0_ratio*(t/b)
-
         self.invProb.beta = self.beta0
+        self.invProb.Jx = t
+        self.invProb.Wx = b
 
 
 class BetaSchedule(InversionDirective):
@@ -568,6 +561,7 @@
     f_old = 0
     f_min_change = 1e-2
     beta_tol = 1e-1
+    beta_ratio_l2 = None
     prctile = 100
     chifact_start = 1.
     chifact_target = 1.
@@ -583,6 +577,7 @@
 
     # Beta schedule
     updateBeta = True
+    betaSearch = True
     coolingFactor = 2.
     coolingRate = 1
     ComboObjFun = False
@@ -666,18 +661,13 @@
             self._angleScale()
 
         # Check if misfit is within the tolerance, otherwise scale beta
-        if np.any([
-            np.all([
+        if np.all([
                 np.abs(1. - self.invProb.phi_d / self.target) > self.beta_tol,
-                self.updateBeta
-            ]),
-            np.all([
-                self.mode == 1,
-                np.abs(1. - self.invProb.phi_d / self.start) > self.beta_tol])
+                self.updateBeta,
+                self.mode != 1
         ]):
 
             ratio = (self.target / self.invProb.phi_d)
-<<<<<<< HEAD
 
             if ratio > 1:
                 ratio = np.mean([2.0, ratio])
@@ -687,28 +677,22 @@
 
             self.invProb.beta = self.invProb.beta * ratio
 
-            # Jx_irls, Wx_irls = self.get_Jx_Wx()
-            # Jx_irls = self.invProb.Jx
-            # ratio_irls = Jx_irls/Wx_irls
-            # self.invProb.beta = ratio_irls * ratio
-=======
-
-            if ratio > 1:
-                ratio = np.mean([2.0, ratio])
-
-            else:
-                ratio = np.mean([0.5, ratio])
-
-            self.invProb.beta = self.invProb.beta * ratio
->>>>>>> 94295102
-
-            if self.mode != 1:
+            if np.all([self.mode != 1, self.betaSearch]):
                 print("Beta search step")
                 # self.updateBeta = False
                 # Re-use previous model and continue with new beta
                 self.invProb.model = self.reg.objfcts[0].model
                 self.opt.xc = self.reg.objfcts[0].model
                 return
+
+        # elif np.all([
+        #         self.mode == 1,
+        #         self.opt.iter % self.coolingRate == 0,
+        #         np.abs(1. - self.invProb.phi_d / self.target) > self.beta_tol
+        # ]):
+        #     self.invProb.beta = self.invProb.beta / self.coolingFactor
+        else:
+            self.invProb.beta = self.invProb.beta / self.coolingFactor
 
         phim_new = 0
         for reg in self.reg.objfcts:
@@ -726,7 +710,7 @@
 
         # After reaching target misfit with l2-norm, switch to IRLS (mode:2)
         if np.all([
-            np.abs(1. - self.invProb.phi_d / self.start) < self.beta_tol,
+            self.invProb.phi_d <= self.start,
             self.mode == 1
         ]):
             if not self.silent:
@@ -739,12 +723,6 @@
             self.iterStart = self.opt.iter
             self.phi_d_last = self.invProb.phi_d
             self.invProb.phi_m_last = self.reg(self.invProb.model)
-<<<<<<< HEAD
-            # ratio_l2 = self.invProb.Jx / self.invProb.Wx
-            # self.beta_ratio_l2 = self.invProb.beta / ratio_l2
-=======
-
->>>>>>> 94295102
             # Either use the supplied epsilon, or fix base on distribution of
             # model values
             for reg in self.reg.objfcts:
@@ -912,33 +890,6 @@
             )
         return True
 
-<<<<<<< HEAD
-    def get_Jx_Wx(self):
-        """
-            Evaluate Rayleigh quotient of J (sensitivity)and W (regularization) matrix
-        """
-        m = self.invProb.model
-        f = self.invProb.getFields(m, store=True, deleteWarmstart=False)
-
-        # Fix the seed for random vector for consistent result
-        np.random.seed(1)
-        x0 = np.random.rand(*m.shape)
-
-        t, b = 0, 0
-        i_count = 0
-        for dmis, reg in zip(self.dmisfit.objfcts, self.reg.objfcts):
-            # check if f is list
-            if len(self.dmisfit.objfcts) > 1:
-                t += x0.dot(dmis.deriv2(m, x0, f=f[i_count]))
-            else:
-                t += x0.dot(dmis.deriv2(m, x0, f=f))
-            b += x0.dot(reg.deriv2(m, v=x0))
-            i_count += 1
-
-        return t, b
-
-=======
->>>>>>> 94295102
 
 class UpdatePreconditioner(InversionDirective):
     """
@@ -1027,7 +978,6 @@
     """
     Directive to take care of re-weighting
     the non-linear magnetic problems.
-
     """
 
     mapping = None
