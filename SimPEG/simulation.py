--- conflicted
+++ resolved
@@ -131,9 +131,13 @@
     sensitivity_path = properties.String(
         "path to store the sensitivty", default="./sensitivity/"
     )
-    solver = DefaultSolver
 
     # TODO: need to implement a serializer for this & setter
+    solver = Class(
+        "Linear algebra solver (e.g. from pymatsolver)",
+        # default=pymatsolver.Solver
+    )
+
     solver_opts = properties.Dictionary("solver options as a kwarg dict", default={})
 
     def _reset(self, name=None):
@@ -195,8 +199,6 @@
                 getattr(self, mat).clean()  # clean factors
                 setattr(self, mat, None)  # set to none
 
-<<<<<<< HEAD
-=======
     Solver = deprecate_property(
         solver,
         "Solver",
@@ -212,7 +214,6 @@
         removal_version="0.16.0",
         error=True,
     )
->>>>>>> d93145d7
 
     ###########################################################################
     # Instantiation
@@ -230,6 +231,9 @@
             kwargs["mesh"] = mesh
 
         super(BaseSimulation, self).__init__(**kwargs)
+
+        if "solver" not in kwargs.keys() and "Solver" not in kwargs.keys():
+            self.solver = DefaultSolver
 
     ###########################################################################
     # Methods
@@ -508,6 +512,7 @@
     :math:`m` is the model.
     Inherit this class to build a linear simulation.
     """
+
     linear_model, model_map, model_deriv = props.Invertible(
         "The model for a linear problem"
     )
@@ -517,7 +522,7 @@
     survey = properties.Instance("a survey object", BaseSurvey)
 
     def __init__(self, mesh=None, **kwargs):
-        super().__init__(mesh=mesh, **kwargs)
+        super(LinearSimulation, self).__init__(mesh=mesh, **kwargs)
 
         if self.survey is None:
             # Give it an empty survey
