from .base import BaseRegularization, BaseComboRegularization
from .regularization_mesh import RegularizationMesh
from .tikhonov import (
    SimpleSmall,
    SimpleSmoothDeriv,
    Simple,
    Small,
    SmoothDeriv,
    SmoothDeriv2,
    Tikhonov,
)
from .sparse import SparseSmall, SparseDeriv, Sparse
from .pgi import (
    PGIsmallness,
    PGI,
<<<<<<< HEAD
    SimplePGIwithNonlinearRelationshipsSmallness,
    SimplePGIwithRelationships,
)
from .coupling import CrossGradient, Linear
=======
    PGIwithNonlinearRelationshipsSmallness,
    PGIwithRelationships,
)
>>>>>>> 8021082b
<|MERGE_RESOLUTION|>--- conflicted
+++ resolved
@@ -13,13 +13,7 @@
 from .pgi import (
     PGIsmallness,
     PGI,
-<<<<<<< HEAD
-    SimplePGIwithNonlinearRelationshipsSmallness,
-    SimplePGIwithRelationships,
-)
-from .coupling import CrossGradient, Linear
-=======
     PGIwithNonlinearRelationshipsSmallness,
     PGIwithRelationships,
 )
->>>>>>> 8021082b
+from .coupling import CrossGradient, Linear