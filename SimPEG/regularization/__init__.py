from .base import BaseRegularization, BaseComboRegularization, BaseCoupling
from .regularization_mesh import RegularizationMesh
from .tikhonov import (
    SimpleSmall,
    SimpleSmoothDeriv,
    Simple,
    Small,
    SmoothDeriv,
    SmoothDeriv2,
    Tikhonov,
)
from .sparse import SparseSmall, SparseDeriv, Sparse
from .pgi import (
    SimplePGIsmallness,
    PGIsmallness,
    SimplePGI,
    PGI,
    SimplePGIwithNonlinearRelationshipsSmallness,
    SimplePGIwithRelationships,
)
<<<<<<< HEAD
from .cross_gradient import CrossGradient
from .correspondence import LinearCorrespondence
=======
from .coupling import CrossGradient, Linear
>>>>>>> a3f1bf03
<|MERGE_RESOLUTION|>--- conflicted
+++ resolved
@@ -18,9 +18,6 @@
     SimplePGIwithNonlinearRelationshipsSmallness,
     SimplePGIwithRelationships,
 )
-<<<<<<< HEAD
+
 from .cross_gradient import CrossGradient
-from .correspondence import LinearCorrespondence
-=======
-from .coupling import CrossGradient, Linear
->>>>>>> a3f1bf03
+from .correspondence import LinearCorrespondence