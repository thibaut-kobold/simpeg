from __future__ import annotations

import numbers
import numpy as np
import scipy.sparse as sp

from discretize.tests import check_derivative

from .maps import IdentityMap
from .props import BaseSimPEG
from .utils import timeIt, Zero, Identity

__all__ = ["BaseObjectiveFunction", "ComboObjectiveFunction", "L2ObjectiveFunction"]

VALID_MULTIPLIERS = (numbers.Number, Zero)


class BaseObjectiveFunction(BaseSimPEG):
    """Base class for creating objective functions.

    The ``BaseObjectiveFunction`` class defines properties and methods inherited by
    other classes in SimPEG that represent objective functions; e.g. regularization, data misfit.
    These include convenient methods for testing the order of convergence and ajoint operations.

    .. important::
        This class is not meant to be instantiated. You should inherit from it to
        create your own objective function class.

    .. important::
        If building a regularization function within SimPEG, please inherit
        :py:class:`SimPEG.regularization.BaseRegularization`, as this class
        has additional functionality related to regularization. And if building a data misfit
        function, please inherit :py:class:`SimPEG.data_misfit.BaseDataMisfit`.

    Parameters
    ----------
    nP : int
        Number of model parameters.
    mapping : SimPEG.mapping.BaseMap
        A SimPEG mapping object that maps from the model space to the
        quantity evaluated in the objective function.
    has_fields : bool
        If ``True``, predicted fields for a simulation and a given model can be
        used to evaluate the objective function quickly.
    counter : None or SimPEG.utils.Counter
        Assign a SimPEG ``Counter`` object to store iterations and run-times.
    debug : bool
        Print debugging information.
    """

    map_class = IdentityMap  #: Base class of expected maps.

    def __init__(
        self,
        nP=None,
        mapping=None,
        has_fields=False,
        counter=None,
        debug=False,
    ):
        self._nP = nP
        if mapping is None:
            self._mapping = mapping
        else:
            self.mapping = mapping
        self.counter = counter
        self.debug = debug
        self.has_fields = has_fields

    def __call__(self, x, f=None):
        """Evaluate the objective function for a given model.

        Parameters
        ----------
        x : (nP) numpy.ndarray
            A vector representing a set of model parameters.
        f : SimPEG.fields.Fields, optional
            Field object (if applicable).

        """
        raise NotImplementedError(
            "__call__ has not been implemented for {} yet".format(
                self.__class__.__name__
            )
        )

    @property
    def nP(self):
        """Number of model parameters.

        Returns
        -------
        int
            Number of model parameters.
        """
        if self._nP is not None:
            return self._nP
        if getattr(self, "mapping", None) is not None:
            return self.mapping.nP
        return "*"

    @property
    def _nC_residual(self):
        """Shape of the residual."""
        if getattr(self, "mapping", None) is not None:
            return self.mapping.shape[0]
        else:
            return self.nP

    @property
    def mapping(self):
        """Mapping from the model to the quantity evaluated in the object function.

        Returns
        -------
        SimPEG.mapping.BaseMap
            The mapping from the model to the quantity evaluated in the object function.
        """
        if self._mapping is None:
            if self._nP is not None:
                self._mapping = self.map_class(nP=self.nP)
            else:
                self._mapping = self.map_class()
        return self._mapping

    @mapping.setter
    def mapping(self, value):
        if not isinstance(value, self.map_class):
            raise TypeError(
                f"Invalid mapping of class '{value.__class__.__name__}'. "
                f"It must be an instance of {self.map_class.__name__}"
            )
        self._mapping = value

    @timeIt
    def deriv(self, m, **kwargs):
        r"""Gradient of the objective function evaluated for the model provided.

        Where :math:`\phi (\mathbf{m})` is the objective function,
        this method evaluates and returns the derivative with respect to the model parameters; i.e.
        the gradient:

        .. math::
            \frac{\partial \phi}{\partial \mathbf{m}}

        Parameters
        ----------
        m : (n_param, ) numpy.ndarray
            The model for which the gradient is evaluated.

        Returns
        -------
        (n_param, ) numpy.ndarray
            The gradient of the objective function evaluated for the model provided.
        """
        raise NotImplementedError(
            "The method deriv has not been implemented for {}".format(
                self.__class__.__name__
            )
        )

    @timeIt
    def deriv2(self, m, v=None, **kwargs):
        r"""Hessian of the objective function evaluated for the model provided.

        Where :math:`\phi (\mathbf{m})` is the objective function,
        this method returns the second-derivative (Hessian) with respect to the model parameters:

        .. math::
            \frac{\partial^2 \phi}{\partial \mathbf{m}^2}

        or the second-derivative (Hessian) multiplied by a vector :math:`(\mathbf{v})`:

        .. math::
            \frac{\partial^2 \phi}{\partial \mathbf{m}^2} \, \mathbf{v}

        Parameters
        ----------
        m : (n_param, ) numpy.ndarray
            The model for which the Hessian is evaluated.
        v : None or (n_param, ) numpy.ndarray, optional
            A vector.

        Returns
        -------
        (n_param, n_param) scipy.sparse.csr_matrix or (n_param, ) numpy.ndarray
            If the input argument *v* is ``None``, the Hessian of the objective
            function for the model provided is returned. If *v* is not ``None``,
            the Hessian multiplied by the vector provided is returned.
        """
        raise NotImplementedError(
            "The method _deriv2 has not been implemented for {}".format(
                self.__class__.__name__
            )
        )

    def _test_deriv(self, x=None, num=4, plotIt=False, **kwargs):
        print("Testing {0!s} Deriv".format(self.__class__.__name__))
        if x is None:
            if self.nP == "*":
                x = np.random.randn(np.random.randint(1e2, high=1e3))
            else:
                x = np.random.randn(self.nP)

        return check_derivative(
            lambda m: [self(m), self.deriv(m)], x, num=num, plotIt=plotIt, **kwargs
        )

    def _test_deriv2(self, x=None, num=4, plotIt=False, **kwargs):
        print("Testing {0!s} Deriv2".format(self.__class__.__name__))
        if x is None:
            if self.nP == "*":
                x = np.random.randn(np.random.randint(1e2, high=1e3))
            else:
                x = np.random.randn(self.nP)

        v = x + 0.1 * np.random.rand(len(x))
        expectedOrder = kwargs.pop("expectedOrder", 1)
        return check_derivative(
            lambda m: [self.deriv(m).dot(v), self.deriv2(m, v=v)],
            x,
            num=num,
            expectedOrder=expectedOrder,
            plotIt=plotIt,
            **kwargs,
        )

    def test(self, x=None, num=4, **kwargs):
        """Run a convergence test on both the first and second derivatives.

        They should be second order!

        Parameters
        ----------
        x : None or (n_param, ) numpy.ndarray, optional
            The evaluation point for the Taylor expansion.
        num : int
            The number of iterations in the convergence test.

        Returns
        -------
        bool
            ``True`` if both tests pass. ``False`` if either test fails.

        """
        deriv = self._test_deriv(x=x, num=num, **kwargs)
        deriv2 = self._test_deriv2(x=x, num=num, plotIt=False, **kwargs)
        return deriv & deriv2

    __numpy_ufunc__ = True

    def __add__(self, other):
        if isinstance(other, Zero):
            return self
        if not isinstance(other, BaseObjectiveFunction):
            raise TypeError(
                f"Cannot add type '{other.__class__.__name__}' to an objective "
                "function. Only ObjectiveFunctions can be added together."
            )
        objective_functions, multipliers = [], []
        for instance in (self, other):
            if isinstance(instance, ComboObjectiveFunction) and instance._unpack_on_add:
                objective_functions += instance.objfcts
                multipliers += instance.multipliers
            else:
                objective_functions.append(instance)
                multipliers.append(1)
        combo = ComboObjectiveFunction(
            objfcts=objective_functions, multipliers=multipliers
        )
        return combo

    def __radd__(self, other):
        return self + other

    def __mul__(self, multiplier):
        return ComboObjectiveFunction(objfcts=[self], multipliers=[multiplier])

    def __rmul__(self, multiplier):
        return self * multiplier

    def __div__(self, denominator):
        return self * (1.0 / denominator)

    def __truediv__(self, denominator):
        return self * (1.0 / denominator)

    def __rdiv__(self, denominator):
        return self * (1.0 / denominator)


class ComboObjectiveFunction(BaseObjectiveFunction):
    r"""Composite for multiple objective functions.

    This class allows the creation of an objective function :math:`\phi` which is the sum
    of a list of other objective functions :math:`\phi_i`. Each objective function has associated with it
    a multiplier :math:`c_i` such that

    .. math::
        \phi = \sum_{i = 1}^N c_i \phi_i

    Parameters
    ----------
    objfcts : None or list of SimPEG.objective_function.BaseObjectiveFunction, optional
        List containing the objective functions that will live inside the
        composite class. If ``None``, an empty list will be created.
    multipliers : None or list of int, optional
        List containing the multipliers for each objective function
        in ``objfcts``.  If ``None``, a list full of ones with the same length
        as ``objfcts`` will be created.
    unpack_on_add : bool
        Whether to unpack the multiple objective functions when adding them to
        another objective function, or to add them as a whole.

    Examples
    --------
    Build a simple combo objective function:

    >>> objective_fun_a = L2ObjectiveFunction(nP=3)
    >>> objective_fun_b = L2ObjectiveFunction(nP=3)
    >>> combo = ComboObjectiveFunction([objective_fun_a, objective_fun_b], [1, 0.5])
    >>> print(len(combo))
    2
    >>> print(combo.multipliers)
    [1, 0.5]

    Combo objective functions are also created after adding two objective functions:

    >>> combo = 2 * objective_fun_a + 3.5 * objective_fun_b
    >>> print(len(combo))
    2
    >>> print(combo.multipliers)
    [2, 3.5]

    We could add two combo objective functions as well:

    >>> objective_fun_c = L2ObjectiveFunction(nP=3)
    >>> objective_fun_d = L2ObjectiveFunction(nP=3)
    >>> combo_1 = 4.3 * objective_fun_a + 3 * objective_fun_b
    >>> combo_2 = 1.5 * objective_fun_c + 0.5 * objective_fun_d
    >>> combo = combo_1 + combo_2
    >>> print(len(combo))
    4
    >>> print(combo.multipliers)
    [4.3, 3, 1.5, 0.5]

    We can choose to not unpack the objective functions when creating the
    combo. For example:

    >>> objective_fun_a = L2ObjectiveFunction(nP=3)
    >>> objective_fun_b = L2ObjectiveFunction(nP=3)
    >>> objective_fun_c = L2ObjectiveFunction(nP=3)
    >>>
    >>> # Create a ComboObjectiveFunction that won't unpack
    >>> combo_1 = ComboObjectiveFunction(
    ...     objfcts=[objective_fun_a, objective_fun_b],
    ...     multipliers=[0.1, 1.2],
    ...     unpack_on_add=False,
    ... )
    >>> combo_2 = combo_1 + objective_fun_c
    >>> print(len(combo_2))
    2

    """
    def __init__(
        self,
        objfcts: list[BaseObjectiveFunction] | None = None,
        multipliers=None,
        unpack_on_add=True,
    ):

        # Define default lists if None
        if objfcts is None:
            objfcts = []
        if multipliers is None:
            multipliers = len(objfcts) * [1]

        # Validate inputs
        _check_length_objective_funcs_multipliers(objfcts, multipliers)
        _validate_objective_functions(objfcts)
        for multiplier in multipliers:
            _validate_multiplier(multiplier)

        # Get number of parameters (nP) from objective functions
        number_of_parameters = [f.nP for f in objfcts if f.nP != "*"]
        if number_of_parameters:
            nP = number_of_parameters[0]
        else:
            nP = None

        super().__init__(nP=nP)

        self.objfcts = objfcts
        self._multipliers = multipliers
        self._unpack_on_add = unpack_on_add

    def __len__(self):
        return len(self.multipliers)

    def __getitem__(self, key):
        return self.multipliers[key], self.objfcts[key]

    @property
    def multipliers(self):
        r"""Multipliers for the objective functions.

        For a composite objective function :math:`\phi`, that is, a weighted sum of
        objective functions :math:`\phi_i` with multipliers :math:`c_i` such that

        .. math::
            \phi = \sum_{i = 1}^N c_i \phi_i,

        this method returns the multipliers :math:`c_i` in
        the same order of the ``objfcts``.

        Returns
        -------
        list of int
            Multipliers for the objective functions.
        """
        return self._multipliers

    @multipliers.setter
    def multipliers(self, value):
        """Set multipliers attribute after checking if they are valid."""
        for multiplier in value:
            _validate_multiplier(multiplier)
        _check_length_objective_funcs_multipliers(self.objfcts, value)
        self._multipliers = value

    def __call__(self, m, f=None):
        """Evaluate the objective functions for a given model."""
        fct = 0.0
        for i, phi in enumerate(self):
            multiplier, objfct = phi
            if multiplier == 0.0:  # don't evaluate the fct
                continue
            if f is not None and objfct.has_fields:
                objective_func_value = objfct(m, f=f[i])
            else:
                objective_func_value = objfct(m)
            fct += multiplier * objective_func_value
        return fct

    def deriv(self, m, f=None):
        # Docstring inherited from BaseObjectiveFunction
        g = Zero()
        for i, phi in enumerate(self):
            multiplier, objfct = phi
            if multiplier == 0.0:  # don't evaluate the fct
                continue
            if f is not None and objfct.has_fields:
                aux = objfct.deriv(m, f=f[i])
            else:
                aux = objfct.deriv(m)
            if not isinstance(aux, Zero):
                g += multiplier * aux
        return g

    def deriv2(self, m, v=None, f=None):
        # Docstring inherited from BaseObjectiveFunction
        H = Zero()
        for i, phi in enumerate(self):
            multiplier, objfct = phi
            if multiplier == 0.0:  # don't evaluate the fct
                continue
            if f is not None and objfct.has_fields:
                objfct_H = objfct.deriv2(m, v, f=f[i])
            else:
                objfct_H = objfct.deriv2(m, v)
            H = H + multiplier * objfct_H
        return H

    # This assumes all objective functions have a W.
    # The base class currently does not.
    @property
    def W(self):
        r"""Full weighting matrix for the combo objective function.

        Consider a composite objective function :math`\phi` that is a weighted sum of
        objective functions :math:`\phi_i` with multipliers :math:`c_i` such that

        .. math::
            \phi = \sum_{i = 1}^N c_i \phi_i = \sum_{i = 1}^N \frac{c_i}{2}
            \big \| \mathbf{W}_i \, f_i (\mathbf{m}) \big \|^2_2

        Where each objective function :math:`\phi_i` has a weighting matrix :math:`W_i`,
        this method returns the full weighting matrix for the composite objective function:

        .. math::
            \mathbf{W} = \begin{bmatrix}
            \sqrt{c_1} W_i \\ \vdots \\ \sqrt{c_N} W_N
            \end{bmatrix}

        Returns
        -------
        scipy.sparse.csr_matrix
            Full weighting matrix for the combo objective function.
        """
        W = []
        for mult, fct in self:
            curW = np.sqrt(mult) * fct.W
            if not isinstance(curW, Zero):
                W.append(curW)
        return sp.vstack(W)

    def get_functions_of_type(self, fun_class) -> list:
        """Return objective functions of a given type(s).

        Parameters
        ----------
        fun_class : list or SimPEG.objective_function.BaseObjectiveFunction
            Objective function class or list of objective function classes to return.

        Returns
        -------
        list of SimPEG.objective_function.BaseObjectiveFunction
            Objective functions of a given type(s).
        """
        target = []
        if isinstance(self, fun_class):
            target += [self]
        else:
            for fct in self.objfcts:
                if isinstance(fct, ComboObjectiveFunction):
                    target += [fct.get_functions_of_type(fun_class)]
                elif isinstance(fct, fun_class):
                    target += [fct]

        return [fun for fun in target if fun]

<<<<<<< HEAD
    def _validate_objective_functions(self, objective_functions):
        """Validate objective functions.

        Check if the objective functions have the right types, and if
        they all have the same number of parameters.

        """
        for function in objective_functions:
            if not isinstance(function, BaseObjectiveFunction):
                raise TypeError(
                    "Unrecognized objective function type "
                    f"{function.__class__.__name__} in 'objfcts'. "
                    "All objective functions must inherit from BaseObjectiveFunction."
                )
            function.parent = self

        number_of_parameters = [f.nP for f in objective_functions if f.nP != "*"]
        if number_of_parameters:
            all_equal = all(np.equal(number_of_parameters, number_of_parameters[0]))
            if not all_equal:
                np_list = [f.nP for f in objective_functions]
                raise ValueError(
                    f"Invalid number of parameters '{np_list}' found in "
                    "objective functions. Except for the ones with '*', they all "
                    "must have the same number of parameters."
                )

    def _validate_multipliers(self, multipliers):
        """Validate multipliers.

        Check if the multipliers have the right types.

        """
        for multiplier in multipliers:
            if type(multiplier) not in self._multiplier_types:
                valid_types = ", ".join(str(t) for t in self._multiplier_types)
                raise TypeError(
                    f"Invalid multiplier '{multiplier}' of type '{type(multiplier)}'. "
                    "Objective functions can only be multiplied by " + valid_types
                )

    def _check_length_objective_funcs_multipliers(
        self, objective_functions, multipliers
    ):
        """Check if objective functions and multipliers have the same length."""
        if len(objective_functions) != len(multipliers):
            raise ValueError(
                "Inconsistent number of elements between objective functions "
                f"('{len(objective_functions)}') and multipliers "
                f"('{len(multipliers)}'). They must have the same number of parameters."
            )

=======
>>>>>>> 5eaa5a5a

class L2ObjectiveFunction(BaseObjectiveFunction):
    r"""Weighted least-squares objective function class.

    Weighting least-squares objective functions in SimPEG are defined as follows:

    .. math::
        \phi = \frac{1}{2} \big \| \mathbf{W} f(\mathbf{m}) \big \|_2^2

    where :math:`\mathbf{m}` are the model parameters, :math:`f` is a mapping operator,
    and :math:`\mathbf{W}` is the weighting matrix.

    Parameters
    ----------
    nP : int
        Number of model parameters.
    mapping : SimPEG.mapping.BaseMap
        A SimPEG mapping object that maps from the model space to the
        quantity evaluated in the objective function.
    W : None or scipy.sparse.csr_matrix
        The weighting matrix applied in the objective function. By default, this
        is set to the identity matrix.
    has_fields : bool
        If ``True``, predicted fields for a simulation and a given model can be
        used to evaluate the objective function quickly.
    counter : None or SimPEG.utils.Counter
        Assign a SimPEG ``Counter`` object to store iterations and run-times.
    debug : bool
        Print debugging information.
    """

    def __init__(
        self,
        nP=None,
        mapping=None,
        W=None,
        has_fields=False,
        counter=None,
        debug=False,
    ):
        # Check if nP and shape of W are consistent
        if W is not None and nP is not None and nP != W.shape[1]:
            raise ValueError(
                f"Number of parameters nP ('{nP}') doesn't match the number of "
                f"rows ('{W.shape[1]}') of the weights matrix W."
            )
        super().__init__(
            nP=nP,
            mapping=mapping,
            has_fields=has_fields,
            debug=debug,
            counter=counter,
        )
        if W is not None and self.nP == "*":
            self._nP = W.shape[1]
        self._W = W

    @property
    def W(self):
        """Weighting matrix applied in the objective function.

        Returns
        -------
        scipy.sparse.csr_matrix
            The weighting matrix applied in the objective function.
        """
        if getattr(self, "_W", None) is None:
            if self._nC_residual != "*":
                self._W = sp.eye(self._nC_residual)
            else:
                self._W = Identity()
        return self._W

    def __call__(self, m):
        """Evaluate the objective function for a given model."""
        r = self.W * (self.mapping * m)
        return 0.5 * r.dot(r)

    def deriv(self, m):
        # Docstring inherited from BaseObjectiveFunction
        return self.mapping.deriv(m).T * (self.W.T * (self.W * (self.mapping * m)))

    def deriv2(self, m, v=None):
        # Docstring inherited from BaseObjectiveFunction
        if v is not None:
            return self.mapping.deriv(m).T * (
                self.W.T * (self.W * (self.mapping.deriv(m) * v))
            )
        W = self.W * self.mapping.deriv(m)
        return W.T * W


def _validate_objective_functions(objective_functions):
    """
    Validate objective functions.

    Check if the objective functions have the right types, and if
    they all have the same number of parameters.
    """
    for function in objective_functions:
        if not isinstance(function, BaseObjectiveFunction):
            raise TypeError(
                "Unrecognized objective function type "
                f"{function.__class__.__name__} in 'objfcts'. "
                "All objective functions must inherit from BaseObjectiveFunction."
            )
    number_of_parameters = [f.nP for f in objective_functions if f.nP != "*"]
    if number_of_parameters:
        all_equal = all(np.equal(number_of_parameters, number_of_parameters[0]))
        if not all_equal:
            np_list = [f.nP for f in objective_functions]
            raise ValueError(
                f"Invalid number of parameters '{np_list}' found in "
                "objective functions. Except for the ones with '*', they all "
                "must have the same number of parameters."
            )


def _validate_multiplier(multiplier):
    """
    Validate multiplier.

    Check if the multiplier is of a valid type.
    """
    if not isinstance(multiplier, VALID_MULTIPLIERS) or isinstance(multiplier, bool):
        raise TypeError(
            f"Invalid multiplier '{multiplier}' of type '{type(multiplier)}'. "
            "Objective functions can only be multiplied by scalar numbers."
        )


def _check_length_objective_funcs_multipliers(objective_functions, multipliers):
    """
    Check if objective functions and multipliers have the same length.
    """
    if len(objective_functions) != len(multipliers):
        raise ValueError(
            "Inconsistent number of elements between objective functions "
            f"('{len(objective_functions)}') and multipliers "
            f"('{len(multipliers)}'). They must have the same number of parameters."
        )<|MERGE_RESOLUTION|>--- conflicted
+++ resolved
@@ -362,13 +362,13 @@
     2
 
     """
+
     def __init__(
         self,
         objfcts: list[BaseObjectiveFunction] | None = None,
         multipliers=None,
         unpack_on_add=True,
     ):
-
         # Define default lists if None
         if objfcts is None:
             objfcts = []
@@ -389,6 +389,9 @@
             nP = None
 
         super().__init__(nP=nP)
+
+        for fun in objfcts:
+            fun.parent = self
 
         self.objfcts = objfcts
         self._multipliers = multipliers
@@ -529,61 +532,6 @@
 
         return [fun for fun in target if fun]
 
-<<<<<<< HEAD
-    def _validate_objective_functions(self, objective_functions):
-        """Validate objective functions.
-
-        Check if the objective functions have the right types, and if
-        they all have the same number of parameters.
-
-        """
-        for function in objective_functions:
-            if not isinstance(function, BaseObjectiveFunction):
-                raise TypeError(
-                    "Unrecognized objective function type "
-                    f"{function.__class__.__name__} in 'objfcts'. "
-                    "All objective functions must inherit from BaseObjectiveFunction."
-                )
-            function.parent = self
-
-        number_of_parameters = [f.nP for f in objective_functions if f.nP != "*"]
-        if number_of_parameters:
-            all_equal = all(np.equal(number_of_parameters, number_of_parameters[0]))
-            if not all_equal:
-                np_list = [f.nP for f in objective_functions]
-                raise ValueError(
-                    f"Invalid number of parameters '{np_list}' found in "
-                    "objective functions. Except for the ones with '*', they all "
-                    "must have the same number of parameters."
-                )
-
-    def _validate_multipliers(self, multipliers):
-        """Validate multipliers.
-
-        Check if the multipliers have the right types.
-
-        """
-        for multiplier in multipliers:
-            if type(multiplier) not in self._multiplier_types:
-                valid_types = ", ".join(str(t) for t in self._multiplier_types)
-                raise TypeError(
-                    f"Invalid multiplier '{multiplier}' of type '{type(multiplier)}'. "
-                    "Objective functions can only be multiplied by " + valid_types
-                )
-
-    def _check_length_objective_funcs_multipliers(
-        self, objective_functions, multipliers
-    ):
-        """Check if objective functions and multipliers have the same length."""
-        if len(objective_functions) != len(multipliers):
-            raise ValueError(
-                "Inconsistent number of elements between objective functions "
-                f"('{len(objective_functions)}') and multipliers "
-                f"('{len(multipliers)}'). They must have the same number of parameters."
-            )
-
-=======
->>>>>>> 5eaa5a5a
 
 class L2ObjectiveFunction(BaseObjectiveFunction):
     r"""Weighted least-squares objective function class.
