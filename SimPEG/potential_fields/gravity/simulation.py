from __future__ import print_function
from ...utils.code_utils import deprecate_class
from SimPEG import utils
from SimPEG.utils import mkvc, sdiag
from SimPEG import props
from ...simulation import BaseSimulation
from ...base import BasePDESimulation
from ..base import BasePFSimulation
from .survey import Survey
import scipy.constants as constants
from scipy.constants import G as NewtG
import numpy as np


class Simulation3DIntegral(BasePFSimulation):
    """
    Gravity simulation in integral form.

    """

    rho, rhoMap, rhoDeriv = props.Invertible("Physical property", default=1.0)

    def __init__(self, mesh, **kwargs):
        super().__init__(mesh, **kwargs)
        self._G = None
        self._gtg_diagonal = None
        self.modelMap = self.rhoMap

    def fields(self, m):
        self.model = m

        if self.store_sensitivities == "forward_only":
            self.model = m
            # Compute the linear operation without forming the full dense G
            fields = mkvc(self.linear_operator())
        else:
            fields = self.G @ (self.rhoMap @ m).astype(np.float32)

        return np.asarray(fields)

    def getJtJdiag(self, m, W=None):
        """
        Return the diagonal of JtJ
        """
        self.model = m

        if W is None:
            W = np.ones(self.survey.nD)
        else:
            W = W.diagonal() ** 2
        if getattr(self, "_gtg_diagonal", None) is None:

            diag = np.zeros(self.G.shape[1])
            for i in range(len(W)):
                diag += W[i] * (self.G[i] * self.G[i])
            self._gtg_diagonal = diag
        else:
            diag = self._gtg_diagonal
        return mkvc((sdiag(np.sqrt(diag)) @ self.rhoDeriv).power(2).sum(axis=0))

    def getJ(self, m, f=None):
        """
        Sensitivity matrix
        """
        return self.G.dot(self.rhoDeriv)

    def Jvec(self, m, v, f=None):
        """
        Sensitivity times a vector
        """
        dmu_dm_v = self.rhoDeriv @ v
        return self.G @ dmu_dm_v.astype(np.float32)

    def Jtvec(self, m, v, f=None):
        """
        Sensitivity transposed times a vector
        """
        Jtvec = self.G.T @ v.astype(np.float32)
        return np.asarray(self.rhoDeriv.T @ Jtvec)

    @property
    def G(self):
        """
        Gravity forward operator
        """
        if getattr(self, "_G", None) is None:
            self._G = self.linear_operator()

        return self._G

    @property
    def gtg_diagonal(self):
        """
        Diagonal of GtG
        """
        if getattr(self, "_gtg_diagonal", None) is None:

            return None

        return self._gtg_diagonal

    def evaluate_integral(self, receiver_location, components):
        """
        Compute the forward linear relationship between the model and the physics at a point
        and for all components of the survey.

        :param numpy.ndarray receiver_location:  array with shape (n_receivers, 3)
            Array of receiver locations as x, y, z columns.
        :param list[str] components: List of gravity components chosen from:
            'gx', 'gy', 'gz', 'gxx', 'gxy', 'gxz', 'gyy', 'gyz', 'gzz', 'guv'

        :rtype numpy.ndarray: rows
        :returns: ndarray with shape (n_components, n_cells)
            Dense array mapping of the contribution of all active cells to data components::

                rows =
                    g_1 = [g_1x g_1y g_1z]
                    g_2 = [g_2x g_2y g_2z]
                           ...
                    g_c = [g_cx g_cy g_cz]

        """
        tol1 = 1e-4
        tol2 = 1e-10

        # base cell dimensions
        min_hx, min_hy, min_hz = (
            self.mesh.hx.min(),
            self.mesh.hy.min(),
            self.mesh.hz.min(),
        )

        dx = self.Xn - receiver_location[0]
        dx[np.abs(dx) / min_hx < tol1] = tol1 * min_hx
        dy = self.Yn - receiver_location[1]
        dy[np.abs(dy) / min_hy < tol1] = tol1 * min_hy
        dz = self.Zn - receiver_location[2]
        dz[np.abs(dz) / min_hz < tol1] = tol1 * min_hz

        rows = {component: np.zeros(self.Xn.shape[0]) for component in components}

        gxx = np.zeros(self.Xn.shape[0])
        gyy = np.zeros(self.Xn.shape[0])

        for aa in range(2):
            for bb in range(2):
                for cc in range(2):

                    r = (
                        mkvc(dx[:, aa]) ** 2
                        + mkvc(dy[:, bb]) ** 2
                        + mkvc(dz[:, cc]) ** 2
                    ) ** (0.50)

                    dz_r = dz[:, cc] + r
                    dy_r = dy[:, bb] + r
                    dx_r = dx[:, aa] + r

                    dxr = dx[:, aa] * r
                    dyr = dy[:, bb] * r
                    dzr = dz[:, cc] * r

                    dydz = dy[:, bb] * dz[:, cc]
                    dxdy = dx[:, aa] * dy[:, bb]
                    dxdz = dx[:, aa] * dz[:, cc]

                    if "gx" in components:
                        rows["gx"] += (
                            (-1) ** aa
                            * (-1) ** bb
                            * (-1) ** cc
                            * (
                                dy[:, bb] * np.log(dz_r)
                                + dz[:, cc] * np.log(dy_r)
                                - dx[:, aa] * np.arctan(dydz / dxr)
                            )
                        )

                    if "gy" in components:
                        rows["gy"] += (
                            (-1) ** aa
                            * (-1) ** bb
                            * (-1) ** cc
                            * (
                                dx[:, aa] * np.log(dz_r)
                                + dz[:, cc] * np.log(dx_r)
                                - dy[:, bb] * np.arctan(dxdz / dyr)
                            )
                        )

                    if "gz" in components:
                        rows["gz"] += (
                            (-1) ** aa
                            * (-1) ** bb
                            * (-1) ** cc
                            * (
                                dx[:, aa] * np.log(dy_r)
                                + dy[:, bb] * np.log(dx_r)
                                - dz[:, cc] * np.arctan(dxdy / dzr)
                            )
                        )

                    arg = dy[:, bb] * dz[:, cc] / dxr

                    if (
                        ("gxx" in components)
                        or ("gzz" in components)
                        or ("guv" in components)
                    ):
                        gxx -= (
                            (-1) ** aa
                            * (-1) ** bb
                            * (-1) ** cc
                            * (
                                dxdy / (r * dz_r)
                                + dxdz / (r * dy_r)
                                - np.arctan(arg)
                                + dx[:, aa]
                                * (1.0 / (1 + arg ** 2.0))
                                * dydz
                                / dxr ** 2.0
                                * (r + dx[:, aa] ** 2.0 / r)
                            )
                        )

                    if "gxy" in components:
                        rows["gxy"] -= (
                            (-1) ** aa
                            * (-1) ** bb
                            * (-1) ** cc
                            * (
                                np.log(dz_r)
                                + dy[:, bb] ** 2.0 / (r * dz_r)
                                + dz[:, cc] / r
                                - 1.0
                                / (1 + arg ** 2.0)
                                * (dz[:, cc] / r ** 2)
                                * (r - dy[:, bb] ** 2.0 / r)
                            )
                        )

                    if "gxz" in components:
                        rows["gxz"] -= (
                            (-1) ** aa
                            * (-1) ** bb
                            * (-1) ** cc
                            * (
                                np.log(dy_r)
                                + dz[:, cc] ** 2.0 / (r * dy_r)
                                + dy[:, bb] / r
                                - 1.0
                                / (1 + arg ** 2.0)
                                * (dy[:, bb] / (r ** 2))
                                * (r - dz[:, cc] ** 2.0 / r)
                            )
                        )

                    arg = dx[:, aa] * dz[:, cc] / dyr

                    if (
                        ("gyy" in components)
                        or ("gzz" in components)
                        or ("guv" in components)
                    ):
                        gyy -= (
                            (-1) ** aa
                            * (-1) ** bb
                            * (-1) ** cc
                            * (
                                dxdy / (r * dz_r)
                                + dydz / (r * dx_r)
                                - np.arctan(arg)
                                + dy[:, bb]
                                * (1.0 / (1 + arg ** 2.0))
                                * dxdz
                                / dyr ** 2.0
                                * (r + dy[:, bb] ** 2.0 / r)
                            )
                        )

                    if "gyz" in components:
                        rows["gyz"] -= (
                            (-1) ** aa
                            * (-1) ** bb
                            * (-1) ** cc
                            * (
                                np.log(dx_r)
                                + dz[:, cc] ** 2.0 / (r * (dx_r))
                                + dx[:, aa] / r
                                - 1.0
                                / (1 + arg ** 2.0)
                                * (dx[:, aa] / (r ** 2))
                                * (r - dz[:, cc] ** 2.0 / r)
                            )
                        )

        if "gyy" in components:
            rows["gyy"] = gyy

        if "gxx" in components:
            rows["gxx"] = gxx

        if "gzz" in components:
            rows["gzz"] = -gxx - gyy

        if "guv" in components:
            rows["guv"] = -0.5 * (gxx - gyy)

        for component in components:
            if len(component) == 3:
                rows[component] *= constants.G * 1e12  # conversion for Eotvos
            else:
                rows[component] *= constants.G * 1e8  # conversion for mGal

        return np.vstack([rows[component] for component in components])


class Simulation3DDifferential(BasePDESimulation):
    """
    Gravity in differential equations!
    """

    _deprecate_main_map = "rhoMap"

    rho, rhoMap, rhoDeriv = props.Invertible("Specific density (g/cc)", default=1.0)

    solver = None

    def __init__(self, mesh, **kwargs):
        BaseSimulation.__init__(self, mesh, **kwargs)

<<<<<<< HEAD
        self.mesh.setCellGradBC("dirichlet")

        self._Div = self.mesh.cellGrad

    # @property
    # def survey(self):
    #     return self._survey

    # @survey.setter
    # def survey(self, obj):
    #     if isinstance(obj, Survey):
    #         self._survey = obj
    #     else:
    #         raise TypeError(
    #             "Survey must be an instace of class {Survey}".format(Survey)
    #         )

    @property
    def MfI(self):
        return self._MfI

    @property
    def Mfi(self):
        return self._Mfi

    def makeMassMatrices(self, m):
        self.model = m
        self._Mfi = self.mesh.getFaceInnerProduct()
        self._MfI = utils.sdiag(1.0 / self._Mfi.diagonal())
=======
        self._Div = self.mesh.face_divergence
>>>>>>> 24e80b55

    def getRHS(self):
        """"""
        Mc = self.Mcc
        rho = self.rho
        return -Mc * rho

    def getA(self):
        """
        GetA creates and returns the A matrix for the Gravity nodal problem

        The A matrix has the form:

        .. math ::

            \mathbf{A} =  \Div(\MfMui)^{-1}\Div^{T}
        """
        # Constructs A with 0 dirichlet
        if getattr(self, "_A", None) is None:
            self._A = self._Div * self.Mf * self._Div.T
        return self._A

    def fields(self, m=None):
        """
        Return magnetic potential (u) and flux (B)
        u: defined on the cell nodes [nC x 1]
        gField: defined on the cell faces [nF x 1]

        After we compute u, then we update B.

        .. math ::

            \mathbf{B}_s = (\MfMui)^{-1}\mathbf{M}^f_{\mu_0^{-1}}\mathbf{B}_0-\mathbf{B}_0 -(\MfMui)^{-1}\Div^T \mathbf{u}

        """
        if m is not None:
            self.model = m

        A = self.getA()
        RHS = self.getRHS()

        Ainv = self.solver(A)
        u = Ainv * RHS

        gField = 4.0 * np.pi * NewtG * 1e8 * self._Div * u

        return {"G": gField, "u": u}


############
# Deprecated
############


@deprecate_class(removal_version="0.16.0", error=True)
class GravityIntegral(Simulation3DIntegral):
    pass


@deprecate_class(removal_version="0.16.0", error=True)
class Problem3D_Diff(Simulation3DDifferential):
    pass<|MERGE_RESOLUTION|>--- conflicted
+++ resolved
@@ -329,39 +329,7 @@
     def __init__(self, mesh, **kwargs):
         BaseSimulation.__init__(self, mesh, **kwargs)
 
-<<<<<<< HEAD
-        self.mesh.setCellGradBC("dirichlet")
-
-        self._Div = self.mesh.cellGrad
-
-    # @property
-    # def survey(self):
-    #     return self._survey
-
-    # @survey.setter
-    # def survey(self, obj):
-    #     if isinstance(obj, Survey):
-    #         self._survey = obj
-    #     else:
-    #         raise TypeError(
-    #             "Survey must be an instace of class {Survey}".format(Survey)
-    #         )
-
-    @property
-    def MfI(self):
-        return self._MfI
-
-    @property
-    def Mfi(self):
-        return self._Mfi
-
-    def makeMassMatrices(self, m):
-        self.model = m
-        self._Mfi = self.mesh.getFaceInnerProduct()
-        self._MfI = utils.sdiag(1.0 / self._Mfi.diagonal())
-=======
         self._Div = self.mesh.face_divergence
->>>>>>> 24e80b55
 
     def getRHS(self):
         """"""
