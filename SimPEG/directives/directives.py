import numpy as np
import matplotlib.pyplot as plt
import warnings
import os
import scipy.sparse as sp
from ..data_misfit import BaseDataMisfit
from ..objective_function import ComboObjectiveFunction
from ..maps import IdentityMap, Wires
from ..regularization import (
    WeightedLeastSquares,
    BaseRegularization,
    BaseSparse,
    Smallness,
    Sparse,
    SparseSmallness,
    PGIsmallness,
    PGIwithNonlinearRelationshipsSmallness,
    SmoothnessFirstOrder,
    SparseSmoothness,
    BaseSimilarityMeasure,
    BaseVectorRegularization,
)
from ..utils import (
    mkvc,
    set_kwargs,
    sdiag,
    diagEst,
    spherical2cartesian,
    cartesian2spherical,
    Zero,
    eigenvalue_by_power_iteration,
    validate_string,
)
from ..utils.code_utils import (
    deprecate_property,
    validate_type,
    validate_integer,
    validate_float,
    validate_ndarray_with_shape,
)


class InversionDirective:
    """Base inversion directive class.

    SimPEG directives initialize and update parameters used by the inversion algorithm;
    e.g. setting the initial beta or updating the regularization. ``InversionDirective``
    is a parent class responsible for connecting directives to the data misfit, regularization
    and optimization defining the inverse problem.

    Parameters
    ----------
    inversion : SimPEG.inversion.BaseInversion, None
        An SimPEG inversion object; i.e. an instance of :class:`SimPEG.inversion.BaseInversion`.
    dmisfit : SimPEG.data_misfit.BaseDataMisfit, None
        A data data misfit; i.e. an instance of :class:`SimPEG.data_misfit.BaseDataMisfit`.
    reg : SimPEG.regularization.BaseRegularization, None
        The regularization, or model objective function; i.e. an instance of :class:`SimPEG.regularization.BaseRegularization`.
    verbose : bool
        Whether or not to print debugging information.
    """

    _REGISTRY = {}

    _regPair = [WeightedLeastSquares, BaseRegularization, ComboObjectiveFunction]
    _dmisfitPair = [BaseDataMisfit, ComboObjectiveFunction]

    def __init__(self, inversion=None, dmisfit=None, reg=None, verbose=False, **kwargs):
        self.inversion = inversion
        self.dmisfit = dmisfit
        self.reg = reg
        debug = kwargs.pop("debug", None)
        if debug is not None:
            self.debug = debug
        else:
            self.verbose = verbose
        set_kwargs(self, **kwargs)

    @property
    def verbose(self):
        """Whether or not to print debugging information.

        Returns
        -------
        bool
        """
        return self._verbose

    @verbose.setter
    def verbose(self, value):
        self._verbose = validate_type("verbose", value, bool)

    debug = deprecate_property(verbose, "debug", "verbose", removal_version="0.19.0")

    @property
    def inversion(self):
        """Inversion object associated with the directive.

        Returns
        -------
        SimPEG.inversion.BaseInversion
            The inversion associated with the directive.
        """
        if not hasattr(self, "_inversion"):
            return None
        return self._inversion

    @inversion.setter
    def inversion(self, i):
        if getattr(self, "_inversion", None) is not None:
            warnings.warn(
                "InversionDirective {0!s} has switched to a new inversion.".format(
                    self.__class__.__name__
                )
            )
        self._inversion = i

    @property
    def invProb(self):
        """Inverse problem associated with the directive.

        Returns
        -------
        SimPEG.inverse_problem.BaseInvProblem
            The inverse problem associated with the directive.
        """
        return self.inversion.invProb

    @property
    def opt(self):
        """Optimization algorithm associated with the directive.

        Returns
        -------
        SimPEG.optimization.Minimize
            Optimization algorithm associated with the directive.
        """
        return self.invProb.opt

    @property
    def reg(self):
        """Regularization associated with the directive.

        Returns
        -------
        SimPEG.regularization.BaseRegularization
            The regularization associated with the directive.
        """
        if getattr(self, "_reg", None) is None:
            self.reg = self.invProb.reg  # go through the setter
        return self._reg

    @reg.setter
    def reg(self, value):
        if value is not None:
            assert any(
                [isinstance(value, regtype) for regtype in self._regPair]
            ), "Regularization must be in {}, not {}".format(self._regPair, type(value))

            if isinstance(value, WeightedLeastSquares):
                value = 1 * value  # turn it into a combo objective function
        self._reg = value

    @property
    def dmisfit(self):
        """Data misfit associated with the directive.

        Returns
        -------
        SimPEG.data_misfit.BaseDataMisfit
            The data misfit associated with the directive.
        """
        if getattr(self, "_dmisfit", None) is None:
            self.dmisfit = self.invProb.dmisfit  # go through the setter
        return self._dmisfit

    @dmisfit.setter
    def dmisfit(self, value):
        if value is not None:
            assert any(
                [isinstance(value, dmisfittype) for dmisfittype in self._dmisfitPair]
            ), "Misfit must be in {}, not {}".format(self._dmisfitPair, type(value))

            if not isinstance(value, ComboObjectiveFunction):
                value = 1 * value  # turn it into a combo objective function
        self._dmisfit = value

    @property
    def survey(self):
        """Return survey for all data misfits

        Assuming that ``dmisfit`` is always a ``ComboObjectiveFunction``,
        return a list containing the survey for each data misfit; i.e.
        [survey1, survey2, ...]

        Returns
        -------
        list of SimPEG.survey.Survey
            Survey for all data misfits.
        """
        return [objfcts.simulation.survey for objfcts in self.dmisfit.objfcts]

    @property
    def simulation(self):
        """Return simulation for all data misfits.

        Assuming that ``dmisfit`` is always a ``ComboObjectiveFunction``,
        return a list containing the simulation for each data misfit; i.e.
        [sim1, sim2, ...].

        Returns
        -------
        list of SimPEG.simulation.BaseSimulation
            Simulation for all data misfits.
        """
        return [objfcts.simulation for objfcts in self.dmisfit.objfcts]

    def initialize(self):
        """Initialize inversion parameter(s) according to directive."""
        pass

    def endIter(self):
        """Update inversion parameter(s) according to directive at end of iteration."""
        pass

    def finish(self):
        """Update inversion parameter(s) according to directive at end of inversion."""
        pass

    def validate(self, directiveList=None):
        """Validate directive.

        The `validate` method returns ``True`` if the directive and its location within
        the directives list does not encounter conflicts. Otherwise, an appropriate error
        message is returned describing the conflict.

        Parameters
        ----------
        directive_list : SimPEG.directives.DirectiveList
            List of directives used in the inversion.

        Returns
        -------
        bool
            Returns ``True`` if validated, otherwise an approriate error is returned.
        """
        return True


class DirectiveList(object):
    """Directives list

    SimPEG directives initialize and update parameters used by the inversion algorithm;
    e.g. setting the initial beta or updating the regularization. ``DirectiveList`` stores
    the set of directives used in the inversion algorithm.

    Parameters
    ----------
    directives : list of SimPEG.directives.InversionDirective
        List of directives.
    inversion : SimPEG.inversion.BaseInversion
        The inversion associated with the directives list.
    debug : bool
        Whether or not to print debugging information.

    """

    def __init__(self, *directives, inversion=None, debug=False, **kwargs):
        super().__init__(**kwargs)
        self.dList = []
        for d in directives:
            assert isinstance(
                d, InversionDirective
            ), "All directives must be InversionDirectives not {}".format(type(d))
            self.dList.append(d)
        self.inversion = inversion
        self.verbose = debug

    @property
    def debug(self):
        """Whether or not to print debugging information

        Returns
        -------
        bool
        """
        return getattr(self, "_debug", False)

    @debug.setter
    def debug(self, value):
        for d in self.dList:
            d.debug = value
        self._debug = value

    @property
    def inversion(self):
        """Inversion object associated with the directives list.

        Returns
        -------
        SimPEG.inversion.BaseInversion
            The inversion associated with the directives list.
        """
        return getattr(self, "_inversion", None)

    @inversion.setter
    def inversion(self, i):
        if self.inversion is i:
            return
        if getattr(self, "_inversion", None) is not None:
            warnings.warn(
                "{0!s} has switched to a new inversion.".format(self.__class__.__name__)
            )
        for d in self.dList:
            d.inversion = i
        self._inversion = i

    def call(self, ruleType):
        if self.dList is None:
            if self.verbose:
                print("DirectiveList is None, no directives to call!")
            return

        directives = ["initialize", "endIter", "finish"]
        assert ruleType in directives, 'Directive type must be in ["{0!s}"]'.format(
            '", "'.join(directives)
        )
        for r in self.dList:
            getattr(r, ruleType)()

    def validate(self):
        [directive.validate(self) for directive in self.dList]
        return True


class BaseBetaEstimator(InversionDirective):
    """Base class for estimating initial trade-off parameter (beta).

    This class has properties and methods inherited by directive classes which estimate
    the initial trade-off parameter (beta). This class is not used directly to create
    directives for the inversion.

    Parameters
    ----------
    beta0_ratio : float
        Desired ratio between data misfit and model objective function at initial beta iteration.
    seed : int, None
        Seed used for random sampling.

    """

    def __init__(
        self,
        beta0_ratio=1.0,
        n_pw_iter=4,
        seed=None,
        method="power_iteration",
        **kwargs,
    ):
        super().__init__(**kwargs)
        self.beta0_ratio = beta0_ratio
        self.seed = seed

    @property
    def beta0_ratio(self):
        """The estimated ratio is multiplied by this to obtain beta.

        Returns
        -------
        float
        """
        return self._beta0_ratio

    @beta0_ratio.setter
    def beta0_ratio(self, value):
        self._beta0_ratio = validate_float(
            "beta0_ratio", value, min_val=0.0, inclusive_min=False
        )

    @property
    def seed(self):
        """Random seed to initialize with.

        Returns
        -------
        int
        """
        return self._seed

    @seed.setter
    def seed(self, value):
        if value is not None:
            value = validate_integer("seed", value, min_val=1)
        self._seed = value

    def validate(self, directive_list):
        ind = [isinstance(d, BaseBetaEstimator) for d in directive_list.dList]
        assert np.sum(ind) == 1, (
            "Multiple directives for computing initial beta detected in directives list. "
            "Only one directive can be used to set the initial beta."
        )

        return True


class BetaEstimateMaxDerivative(BaseBetaEstimator):
    r"""Estimate initial trade-off parameter (beta) using largest derivatives.

    The initial trade-off parameter (beta) is estimated by scaling the ratio
    between the largest derivatives in the gradient of the data misfit and
    model objective function. The estimated trade-off parameter is used to
    update the **beta** property in the associated :class:`SimPEG.inverse_problem.BaseInvProblem`
    object prior to running the inversion. A separate directive is used for updating the
    trade-off parameter at successive beta iterations; see :class:`BetaSchedule`.

    Parameters
    ----------
    beta0_ratio: float
        Desired ratio between data misfit and model objective function at initial beta iteration.
    seed : int, None
        Seed used for random sampling.

    Notes
    -----
    Let :math:`\phi_d` represent the data misfit, :math:`\phi_m` represent the model
    objective function and :math:`\mathbf{m_0}` represent the starting model. The first
    model update is obtained by minimizing the a global objective function of the form:

    .. math::
        \phi (\mathbf{m_0}) = \phi_d (\mathbf{m_0}) + \beta_0 \phi_m (\mathbf{m_0})

    where :math:`\beta_0` represents the initial trade-off parameter (beta).

    We define :math:`\gamma` as the desired ratio between the data misfit and model objective
    functions at the initial beta iteration (defined by the 'beta0_ratio' input argument).
    Here, the initial trade-off parameter is computed according to:

    .. math::
        \beta_0 = \gamma \frac{| \nabla_m \phi_d (\mathbf{m_0}) |_{max}}{| \nabla_m \phi_m (\mathbf{m_0 + \delta m}) |_{max}}

    where

    .. math::
        \delta \mathbf{m} = \frac{m_{max}}{\mu_{max}} \boldsymbol{\mu}

    and :math:`\boldsymbol{\mu}` is a set of independent samples from the
    continuous uniform distribution between 0 and 1.

    """

    def __init__(self, beta0_ratio=1.0, seed=None, **kwargs):
        super().__init__(beta0_ratio, seed, **kwargs)

    def initialize(self):
        if self.seed is not None:
            np.random.seed(self.seed)

        if self.verbose:
            print("Calculating the beta0 parameter.")

        m = self.invProb.model

        x0 = np.random.rand(*m.shape)
        phi_d_deriv = np.abs(self.dmisfit.deriv(m)).max()
        dm = x0 / x0.max() * m.max()
        phi_m_deriv = np.abs(self.reg.deriv(m + dm)).max()

        self.ratio = np.asarray(phi_d_deriv / phi_m_deriv)
        self.beta0 = self.beta0_ratio * self.ratio
        self.invProb.beta = self.beta0


class BetaEstimate_ByEig(BaseBetaEstimator):
    r"""Estimate initial trade-off parameter (beta) by power iteration.

    The initial trade-off parameter (beta) is estimated by scaling the ratio
    between the largest eigenvalue in the second derivative of the data
    misfit and the model objective function. The largest eigenvalues are estimated
    using the power iteration method; see :func:`SimPEG.utils.eigenvalue_by_power_iteration`.
    The estimated trade-off parameter is used to update the **beta** property in the
    associated :class:`SimPEG.inverse_problem.BaseInvProblem` object prior to running the inversion.
    Note that a separate directive is used for updating the trade-off parameter at successive
    beta iterations; see :class:`BetaSchedule`.

    Parameters
    ----------
    beta0_ratio: float
        Desired ratio between data misfit and model objective function at initial beta iteration.
    n_pw_iter : int
        Number of power iterations used to estimate largest eigenvalues.
    seed : int, None
        Seed used for random sampling.

    Notes
    -----
    Let :math:`\phi_d` represent the data misfit, :math:`\phi_m` represent the model
    objective function and :math:`\mathbf{m_0}` represent the starting model. The first
    model update is obtained by minimizing the a global objective function of the form:

    .. math::
        \phi (\mathbf{m_0}) = \phi_d (\mathbf{m_0}) + \beta_0 \phi_m (\mathbf{m_0})

    where :math:`\beta_0` represents the initial trade-off parameter (beta).
    Let :math:`\gamma` define the desired ratio between the data misfit and model
    objective functions at the initial beta iteration (defined by the 'beta0_ratio' input argument).
    Using the power iteration approach, our initial trade-off parameter is given by:

    .. math::
        \beta_0 = \gamma \frac{\lambda_d}{\lambda_m}

    where :math:`\lambda_d` as the largest eigenvalue of the Hessian of the data misfit, and
    :math:`\lambda_m` as the largest eigenvalue of the Hessian of the model objective function.
    For each Hessian, the largest eigenvalue is computed using power iteration. The input
    parameter 'n_pw_iter' sets the number of power iterations used in the estimate.

    For a description of the power iteration approach for estimating the larges eigenvalue,
    see :func:`SimPEG.utils.eigenvalue_by_power_iteration`.

    """

    def __init__(self, beta0_ratio=1.0, n_pw_iter=4, seed=None, **kwargs):
        super().__init__(beta0_ratio, seed, **kwargs)
        self.n_pw_iter = n_pw_iter

    @property
    def n_pw_iter(self):
        """Number of power iterations for estimating largest eigenvalues.

        Returns
        -------
        int
            Number of power iterations for estimating largest eigenvalues.
        """
        return self._n_pw_iter

    @n_pw_iter.setter
    def n_pw_iter(self, value):
        self._n_pw_iter = validate_integer("n_pw_iter", value, min_val=1)

    def initialize(self):
        if self.seed is not None:
            np.random.seed(self.seed)

        if self.verbose:
            print("Calculating the beta0 parameter.")

        m = self.invProb.model

        dm_eigenvalue = eigenvalue_by_power_iteration(
            self.dmisfit,
            m,
            n_pw_iter=self.n_pw_iter,
        )
        reg_eigenvalue = eigenvalue_by_power_iteration(
            self.reg,
            m,
            n_pw_iter=self.n_pw_iter,
        )

        self.ratio = np.asarray(dm_eigenvalue / reg_eigenvalue)
        self.beta0 = self.beta0_ratio * self.ratio
        self.invProb.beta = self.beta0


class BetaSchedule(InversionDirective):
    """Reduce trade-off parameter (beta) at successive iterations using a cooling schedule.

    Updates the **beta** property in the associated :class:`SimPEG.inverse_problem.BaseInvProblem`
    while the inversion is running.
    For linear least-squares problems, the optimization problem can be solved in a
    single step and the cooling rate can be set to *1*. For non-linear optimization
    problems, multiple steps are required obtain the minimizer for a fixed trade-off
    parameter. In this case, the cooling rate should be larger than 1.

    Parameters
    ----------
    coolingFactor : float
        The factor by which the trade-off parameter is decreased when updated.
        The preexisting value of the trade-off parameter is divided by the cooling factor.
    coolingRate : int
        Sets the number of successive iterations before the trade-off parameter is reduced.
        Use *1* for linear least-squares optimization problems. Use *2* for weakly non-linear
        optimization problems. Use *3* for general non-linear optimization problems.

    """

    def __init__(self, coolingFactor=8.0, coolingRate=3, **kwargs):
        super().__init__(**kwargs)
        self.coolingFactor = coolingFactor
        self.coolingRate = coolingRate

    @property
    def coolingFactor(self):
        """Beta is divided by this value every `coolingRate` iterations.

        Returns
        -------
        float
        """
        return self._coolingFactor

    @coolingFactor.setter
    def coolingFactor(self, value):
        self._coolingFactor = validate_float(
            "coolingFactor", value, min_val=0.0, inclusive_min=False
        )

    @property
    def coolingRate(self):
        """Cool after this number of iterations.

        Returns
        -------
        int
        """
        return self._coolingRate

    @coolingRate.setter
    def coolingRate(self, value):
        self._coolingRate = validate_integer("coolingRate", value, min_val=1)

    def endIter(self):
        if self.opt.iter > 0 and self.opt.iter % self.coolingRate == 0:
            if self.verbose:
                print(
                    "BetaSchedule is cooling Beta. Iteration: {0:d}".format(
                        self.opt.iter
                    )
                )
            self.invProb.beta /= self.coolingFactor


class AlphasSmoothEstimate_ByEig(InversionDirective):
    """
    Estimate the alphas multipliers for the smoothness terms of the regularization
    as a multiple of the ratio between the highest eigenvalue of the
    smallness term and the highest eigenvalue of each smoothness term of the regularization.
    The highest eigenvalue are estimated through power iterations and Rayleigh quotient.
    """

    def __init__(self, alpha0_ratio=1.0, n_pw_iter=4, seed=None, **kwargs):
        super().__init__(**kwargs)
        self.alpha0_ratio = alpha0_ratio
        self.n_pw_iter = n_pw_iter
        self.seed = seed

    @property
    def alpha0_ratio(self):
        """the estimated Alpha_smooth is multiplied by this ratio (int or array).

        Returns
        -------
        numpy.ndarray
        """
        return self._alpha0_ratio

    @alpha0_ratio.setter
    def alpha0_ratio(self, value):
        self._alpha0_ratio = validate_ndarray_with_shape(
            "alpha0_ratio", value, shape=("*",)
        )

    @property
    def n_pw_iter(self):
        """Number of power iterations for estimation.

        Returns
        -------
        int
        """
        return self._n_pw_iter

    @n_pw_iter.setter
    def n_pw_iter(self, value):
        self._n_pw_iter = validate_integer("n_pw_iter", value, min_val=1)

    @property
    def seed(self):
        """Random seed to initialize with.

        Returns
        -------
        int
        """
        return self._seed

    @seed.setter
    def seed(self, value):
        if value is not None:
            value = validate_integer("seed", value, min_val=1)
        self._seed = value

    def initialize(self):
        """"""
        if self.seed is not None:
            np.random.seed(self.seed)

        smoothness = []
        smallness = []
        parents = {}
        for regobjcts in self.reg.objfcts:
            if isinstance(regobjcts, ComboObjectiveFunction):
                objfcts = regobjcts.objfcts
            else:
                objfcts = [regobjcts]

            for obj in objfcts:
                if isinstance(
                    obj,
                    (
                        Smallness,
                        SparseSmallness,
                        PGIsmallness,
                        PGIwithNonlinearRelationshipsSmallness,
                    ),
                ):
                    smallness += [obj]

                elif isinstance(obj, (SmoothnessFirstOrder, SparseSmoothness)):
                    parents[obj] = regobjcts
                    smoothness += [obj]

        if len(smallness) == 0:
            raise UserWarning(
                "Directive 'AlphasSmoothEstimate_ByEig' requires a regularization with at least one Small instance."
            )

        smallness_eigenvalue = eigenvalue_by_power_iteration(
            smallness[0],
            self.invProb.model,
            n_pw_iter=self.n_pw_iter,
        )

        self.alpha0_ratio = self.alpha0_ratio * np.ones(len(smoothness))

        if len(self.alpha0_ratio) != len(smoothness):
            raise ValueError(
                f"Input values for 'alpha0_ratio' should be of len({len(smoothness)}). Provided {self.alpha0_ratio}"
            )

        alphas = []
        for user_alpha, obj in zip(self.alpha0_ratio, smoothness):
            smooth_i_eigenvalue = eigenvalue_by_power_iteration(
                obj,
                self.invProb.model,
                n_pw_iter=self.n_pw_iter,
            )
            ratio = smallness_eigenvalue / smooth_i_eigenvalue

            mtype = obj._multiplier_pair

            new_alpha = getattr(parents[obj], mtype) * user_alpha * ratio
            setattr(parents[obj], mtype, new_alpha)
            alphas += [new_alpha]

        if self.verbose:
            print(f"Alpha scales: {alphas}")


class ScalingMultipleDataMisfits_ByEig(InversionDirective):
    """
    For multiple data misfits only: multiply each data misfit term
    by the inverse of its highest eigenvalue and then
    normalize the sum of the data misfit multipliers to one.
    The highest eigenvalue are estimated through power iterations and Rayleigh quotient.
    """

    def __init__(self, chi0_ratio=None, n_pw_iter=4, seed=None, **kwargs):
        super().__init__(**kwargs)
        self.chi0_ratio = chi0_ratio
        self.n_pw_iter = n_pw_iter
        self.seed = seed

    @property
    def chi0_ratio(self):
        """the estimated Alpha_smooth is multiplied by this ratio (int or array)

        Returns
        -------
        numpy.ndarray
        """
        return self._chi0_ratio

    @chi0_ratio.setter
    def chi0_ratio(self, value):
        if value is not None:
            value = validate_ndarray_with_shape("chi0_ratio", value, shape=("*",))
        self._chi0_ratio = value

    @property
    def n_pw_iter(self):
        """Number of power iterations for estimation.

        Returns
        -------
        int
        """
        return self._n_pw_iter

    @n_pw_iter.setter
    def n_pw_iter(self, value):
        self._n_pw_iter = validate_integer("n_pw_iter", value, min_val=1)

    @property
    def seed(self):
        """Random seed to initialize with

        Returns
        -------
        int
        """
        return self._seed

    @seed.setter
    def seed(self, value):
        if value is not None:
            value = validate_integer("seed", value, min_val=1)
        self._seed = value

    def initialize(self):
        """"""
        if self.seed is not None:
            np.random.seed(self.seed)

        if self.verbose:
            print("Calculating the scaling parameter.")

        if (
            getattr(self.dmisfit, "objfcts", None) is None
            or len(self.dmisfit.objfcts) == 1
        ):
            raise TypeError(
                "ScalingMultipleDataMisfits_ByEig only applies to joint inversion"
            )

        ndm = len(self.dmisfit.objfcts)
        if self.chi0_ratio is not None:
            self.chi0_ratio = self.chi0_ratio * np.ones(ndm)
        else:
            self.chi0_ratio = self.dmisfit.multipliers

        m = self.invProb.model

        dm_eigenvalue_list = []
        for dm in self.dmisfit.objfcts:
            dm_eigenvalue_list += [eigenvalue_by_power_iteration(dm, m)]

        self.chi0 = self.chi0_ratio / np.r_[dm_eigenvalue_list]
        self.chi0 = self.chi0 / np.sum(self.chi0)
        self.dmisfit.multipliers = self.chi0

        if self.verbose:
            print("Scale Multipliers: ", self.dmisfit.multipliers)


class JointScalingSchedule(InversionDirective):
    """
    For multiple data misfits only: rebalance each data misfit term
    during the inversion when some datasets are fit, and others not
    using the ratios of current misfits and their respective target.
    It implements the strategy described in https://doi.org/10.1093/gji/ggaa378.
    """

    def __init__(
        self, warmingFactor=1.0, chimax=1e10, chimin=1e-10, update_rate=1, **kwargs
    ):
        super().__init__(**kwargs)
        self.mode = 1
        self.warmingFactor = warmingFactor
        self.chimax = chimax
        self.chimin = chimin
        self.update_rate = update_rate

    @property
    def mode(self):
        """The type of update to perform.

        Returns
        -------
        {1, 2}
        """
        return self._mode

    @mode.setter
    def mode(self, value):
        self._mode = validate_integer("mode", value, min_val=1, max_val=2)

    @property
    def warmingFactor(self):
        """Factor to adjust scaling of the data misfits by.

        Returns
        -------
        float
        """
        return self._warmingFactor

    @warmingFactor.setter
    def warmingFactor(self, value):
        self._warmingFactor = validate_float(
            "warmingFactor", value, min_val=0.0, inclusive_min=False
        )

    @property
    def chimax(self):
        """Maximum chi factor.

        Returns
        -------
        float
        """
        return self._chimax

    @chimax.setter
    def chimax(self, value):
        self._chimax = validate_float("chimax", value, min_val=0.0, inclusive_min=False)

    @property
    def chimin(self):
        """Minimum chi factor.

        Returns
        -------
        float
        """
        return self._chimin

    @chimin.setter
    def chimin(self, value):
        self._chimin = validate_float("chimin", value, min_val=0.0, inclusive_min=False)

    @property
    def update_rate(self):
        """Will update the data misfit scalings after this many iterations.

        Returns
        -------
        int
        """
        return self._update_rate

    @update_rate.setter
    def update_rate(self, value):
        self._update_rate = validate_integer("update_rate", value, min_val=1)

    def initialize(self):
        if (
            getattr(self.dmisfit, "objfcts", None) is None
            or len(self.dmisfit.objfcts) == 1
        ):
            raise TypeError("JointScalingSchedule only applies to joint inversion")

        targetclass = np.r_[
            [
                isinstance(dirpart, MultiTargetMisfits)
                for dirpart in self.inversion.directiveList.dList
            ]
        ]
        if ~np.any(targetclass):
            self.DMtarget = None
        else:
            self.targetclass = np.where(targetclass)[0][-1]
            self.DMtarget = self.inversion.directiveList.dList[
                self.targetclass
            ].DMtarget

        if self.verbose:
            print("Initial data misfit scales: ", self.dmisfit.multipliers)

    def endIter(self):
        self.dmlist = self.inversion.directiveList.dList[self.targetclass].dmlist

        if np.any(self.dmlist < self.DMtarget):
            self.mode = 2
        else:
            self.mode = 1

        if self.opt.iter > 0 and self.opt.iter % self.update_rate == 0:
            if self.mode == 2:
                if np.all(np.r_[self.dmisfit.multipliers] > self.chimin) and np.all(
                    np.r_[self.dmisfit.multipliers] < self.chimax
                ):
                    indx = self.dmlist > self.DMtarget
                    if np.any(indx):
                        multipliers = self.warmingFactor * np.median(
                            self.DMtarget[~indx] / self.dmlist[~indx]
                        )
                        if np.sum(indx) == 1:
                            indx = np.where(indx)[0][0]
                        self.dmisfit.multipliers[indx] *= multipliers
                        self.dmisfit.multipliers /= np.sum(self.dmisfit.multipliers)

                        if self.verbose:
                            print("Updating scaling for data misfits by ", multipliers)
                            print("New scales:", self.dmisfit.multipliers)


class TargetMisfit(InversionDirective):
    """
    ... note:: Currently this target misfit is not set up for joint inversion.
    Check out MultiTargetMisfits
    """

    def __init__(self, target=None, phi_d_star=None, chifact=1.0, **kwargs):
        super().__init__(**kwargs)
        self.chifact = chifact
        self.phi_d_star = phi_d_star
        if phi_d_star is not None and target is not None:
            raise AttributeError("Attempted to set both target and phi_d_star.")
        if target is not None:
            self.target = target

    @property
    def target(self):
        """The target value for the data misfit

        Returns
        -------
        float
        """
        if getattr(self, "_target", None) is None:
            self._target = self.chifact * self.phi_d_star
        return self._target

    @target.setter
    def target(self, val):
        self._target = validate_float("target", val, min_val=0.0, inclusive_min=False)

    @property
    def chifact(self):
        """The a multiplier for the target data misfit value.

        The target value is `chifact` times `phi_d_star`

        Returns
        -------
        float
        """
        return self._chifact

    @chifact.setter
    def chifact(self, value):
        self._chifact = validate_float(
            "chifact", value, min_val=0.0, inclusive_min=False
        )
        self._target = None

    @property
    def phi_d_star(self):
        """The target phi_d value for the data misfit.

        The target value is `chifact` times `phi_d_star`

        Returns
        -------
        float
        """
        # the factor of 0.5 is because we do phid = 0.5*||dpred - dobs||^2
        if self._phi_d_star is None:
            nD = 0
            for survey in self.survey:
                nD += survey.nD
            self._phi_d_star = 0.5 * nD
        return self._phi_d_star

    @phi_d_star.setter
    def phi_d_star(self, value):
        # the factor of 0.5 is because we do phid = 0.5*||dpred - dobs||^2
        if value is not None:
            value = validate_float(
                "phi_d_star", value, min_val=0.0, inclusive_min=False
            )
        self._phi_d_star = value
        self._target = None

    def endIter(self):
        if self.invProb.phi_d < self.target:
            self.opt.stopNextIteration = True
            self.print_final_misfit()

    def print_final_misfit(self):
        if self.opt.print_type == "ubc":
            self.opt.print_target = (
                ">> Target misfit: %.1f (# of data) is achieved"
            ) % (self.target * self.invProb.opt.factor)


class MultiTargetMisfits(InversionDirective):
    def __init__(
        self,
        WeightsInTarget=False,
        chifact=1.0,
        phi_d_star=None,
        TriggerSmall=True,
        chiSmall=1.0,
        phi_ms_star=None,
        TriggerTheta=False,
        ToleranceTheta=1.0,
        distance_norm=np.inf,
        **kwargs,
    ):
        super().__init__(**kwargs)

        self.WeightsInTarget = WeightsInTarget
        # Chi factor for Geophsyical Data Misfit
        self.chifact = chifact
        self.phi_d_star = phi_d_star

        # Chifact for Clustering/Smallness
        self.TriggerSmall = TriggerSmall
        self.chiSmall = chiSmall
        self.phi_ms_star = phi_ms_star

        # Tolerance for parameters difference with their priors
        self.TriggerTheta = TriggerTheta  # deactivated by default
        self.ToleranceTheta = ToleranceTheta
        self.distance_norm = distance_norm

        self._DM = False
        self._CL = False
        self._DP = False

    @property
    def WeightsInTarget(self):
        """Whether to account for weights in the petrophysical misfit.

        Returns
        -------
        bool
        """
        return self._WeightsInTarget

    @WeightsInTarget.setter
    def WeightsInTarget(self, value):
        self._WeightsInTarget = validate_type("WeightsInTarget", value, bool)

    @property
    def chifact(self):
        """The a multiplier for the target Geophysical data misfit value.

        The target value is `chifact` times `phi_d_star`

        Returns
        -------
        numpy.ndarray
        """
        return self._chifact

    @chifact.setter
    def chifact(self, value):
        self._chifact = validate_ndarray_with_shape("chifact", value, shape=("*",))
        self._DMtarget = None

    @property
    def phi_d_star(self):
        """The target phi_d value for the Geophysical data misfit.

        The target value is `chifact` times `phi_d_star`

        Returns
        -------
        float
        """
        # the factor of 0.5 is because we do phid = 0.5*|| dpred - dobs||^2
        if getattr(self, "_phi_d_star", None) is None:
            # Check if it is a ComboObjective
            if isinstance(self.dmisfit, ComboObjectiveFunction):
                value = np.r_[[0.5 * survey.nD for survey in self.survey]]
            else:
                value = np.r_[[0.5 * self.survey.nD]]
            self._phi_d_star = value
            self._DMtarget = None

        return self._phi_d_star

    @phi_d_star.setter
    def phi_d_star(self, value):
        # the factor of 0.5 is because we do phid = 0.5*|| dpred - dobs||^2
        if value is not None:
            value = validate_ndarray_with_shape("phi_d_star", value, shape=("*",))
        self._phi_d_star = value
        self._DMtarget = None

    @property
    def chiSmall(self):
        """The a multiplier for the target petrophysical misfit value.

        The target value is `chiSmall` times `phi_ms_star`

        Returns
        -------
        float
        """
        return self._chiSmall

    @chiSmall.setter
    def chiSmall(self, value):
        self._chiSmall = validate_float("chiSmall", value)
        self._CLtarget = None

    @property
    def phi_ms_star(self):
        """The target value for the petrophysical data misfit.

        The target value is `chiSmall` times `phi_ms_star`

        Returns
        -------
        float
        """
        return self._phi_ms_star

    @phi_ms_star.setter
    def phi_ms_star(self, value):
        if value is not None:
            value = validate_float("phi_ms_star", value)
        self._phi_ms_star = value
        self._CLtarget = None

    @property
    def TriggerSmall(self):
        """Whether to trigger the smallness misfit test.

        Returns
        -------
        bool
        """
        return self._TriggerSmall

    @TriggerSmall.setter
    def TriggerSmall(self, value):
        self._TriggerSmall = validate_type("TriggerSmall", value, bool)

    @property
    def TriggerTheta(self):
        """Whether to trigger the GMM misfit test.

        Returns
        -------
        bool
        """
        return self._TriggerTheta

    @TriggerTheta.setter
    def TriggerTheta(self, value):
        self._TriggerTheta = validate_type("TriggerTheta", value, bool)

    @property
    def ToleranceTheta(self):
        """Target value for the GMM misfit.

        Returns
        -------
        float
        """
        return self._ToleranceTheta

    @ToleranceTheta.setter
    def ToleranceTheta(self, value):
        self._ToleranceTheta = validate_float("ToleranceTheta", value, min_val=0.0)

    @property
    def distance_norm(self):
        """Distance norm to use for GMM misfit measure.

        Returns
        -------
        float
        """
        return self._distance_norm

    @distance_norm.setter
    def distance_norm(self, value):
        self._distance_norm = validate_float("distance_norm", value, min_val=0.0)

    def initialize(self):
        self.dmlist = np.r_[[dmis(self.invProb.model) for dmis in self.dmisfit.objfcts]]

        if getattr(self.invProb.reg.objfcts[0], "objfcts", None) is not None:
            smallness = np.r_[
                [
                    (
                        np.r_[
                            i,
                            j,
                            (
                                isinstance(
                                    regpart,
                                    PGIwithNonlinearRelationshipsSmallness,
                                )
                                or isinstance(regpart, PGIsmallness)
                            ),
                        ]
                    )
                    for i, regobjcts in enumerate(self.invProb.reg.objfcts)
                    for j, regpart in enumerate(regobjcts.objfcts)
                ]
            ]
            if smallness[smallness[:, 2] == 1][:, :2].size == 0:
                warnings.warn(
                    "There is no PGI regularization. Smallness target is turned off (TriggerSmall flag)"
                )
                self.smallness = -1
                self.pgi_smallness = None

            else:
                self.smallness = smallness[smallness[:, 2] == 1][:, :2][0]
                self.pgi_smallness = self.invProb.reg.objfcts[
                    self.smallness[0]
                ].objfcts[self.smallness[1]]

                if self.verbose:
                    print(
                        type(
                            self.invProb.reg.objfcts[self.smallness[0]].objfcts[
                                self.smallness[1]
                            ]
                        )
                    )

            self._regmode = 1

        else:
            smallness = np.r_[
                [
                    (
                        np.r_[
                            j,
                            (
                                isinstance(
                                    regpart,
                                    PGIwithNonlinearRelationshipsSmallness,
                                )
                                or isinstance(regpart, PGIsmallness)
                            ),
                        ]
                    )
                    for j, regpart in enumerate(self.invProb.reg.objfcts)
                ]
            ]
            if smallness[smallness[:, 1] == 1][:, :1].size == 0:
                if self.TriggerSmall:
                    warnings.warn(
                        "There is no PGI regularization. Smallness target is turned off (TriggerSmall flag)."
                    )
                    self.TriggerSmall = False
                self.smallness = -1
            else:
                self.smallness = smallness[smallness[:, 1] == 1][:, :1][0]
                self.pgi_smallness = self.invProb.reg.objfcts[self.smallness[0]]

                if self.verbose:
                    print(type(self.invProb.reg.objfcts[self.smallness[0]]))

            self._regmode = 2

    @property
    def DM(self):
        """Whether the geophysical data misfit target was satisfied.

        Returns
        -------
        bool
        """
        return self._DM

    @property
    def CL(self):
        """Whether the petrophysical misfit target was satisified.

        Returns
        -------
        bool
        """
        return self._CL

    @property
    def DP(self):
        """Whether the GMM misfit was below the threshold.

        Returns
        -------
        bool
        """
        return self._DP

    @property
    def AllStop(self):
        """Whether all target misfit values have been met.

        Returns
        -------
        bool
        """

        return self.DM and self.CL and self.DP

    @property
    def DMtarget(self):
        if getattr(self, "_DMtarget", None) is None:
            self._DMtarget = self.chifact * self.phi_d_star
        return self._DMtarget

    @DMtarget.setter
    def DMtarget(self, val):
        self._DMtarget = val

    @property
    def CLtarget(self):
        if not getattr(self.pgi_smallness, "approx_eval", True):
            # if nonlinear prior, compute targer numerically at each GMM update
            samples, _ = self.pgi_smallness.gmm.sample(
                len(self.pgi_smallness.gmm.cell_volumes)
            )
            self.phi_ms_star = self.pgi_smallness(
                mkvc(samples), externalW=self.WeightsInTarget
            )

            self._CLtarget = self.chiSmall * self.phi_ms_star

        elif getattr(self, "_CLtarget", None) is None:
            # the factor of 0.5 is because we do phid = 0.5*|| dpred - dobs||^2
            if self.phi_ms_star is None:
                # Expected value is number of active cells * number of physical
                # properties
                self.phi_ms_star = 0.5 * len(self.invProb.model)

            self._CLtarget = self.chiSmall * self.phi_ms_star

        return self._CLtarget

    @property
    def CLnormalizedConstant(self):
        if ~self.WeightsInTarget:
            return 1.0
        elif np.any(self.smallness == -1):
            return np.sum(
                sp.csr_matrix.diagonal(self.invProb.reg.objfcts[0].W) ** 2.0
            ) / len(self.invProb.model)
        else:
            return np.sum(sp.csr_matrix.diagonal(self.pgi_smallness.W) ** 2.0) / len(
                self.invProb.model
            )

    @CLtarget.setter
    def CLtarget(self, val):
        self._CLtarget = val

    def phims(self):
        if np.any(self.smallness == -1):
            return self.invProb.reg.objfcts[0](self.invProb.model)
        else:
            return (
                self.pgi_smallness(
                    self.invProb.model, external_weights=self.WeightsInTarget
                )
                / self.CLnormalizedConstant
            )

    def ThetaTarget(self):
        maxdiff = 0.0

        for i in range(self.invProb.reg.gmm.n_components):
            meandiff = np.linalg.norm(
                (self.invProb.reg.gmm.means_[i] - self.invProb.reg.gmmref.means_[i])
                / self.invProb.reg.gmmref.means_[i],
                ord=self.distance_norm,
            )
            maxdiff = np.maximum(maxdiff, meandiff)

            if (
                self.invProb.reg.gmm.covariance_type == "full"
                or self.invProb.reg.gmm.covariance_type == "spherical"
            ):
                covdiff = np.linalg.norm(
                    (
                        self.invProb.reg.gmm.covariances_[i]
                        - self.invProb.reg.gmmref.covariances_[i]
                    )
                    / self.invProb.reg.gmmref.covariances_[i],
                    ord=self.distance_norm,
                )
            else:
                covdiff = np.linalg.norm(
                    (
                        self.invProb.reg.gmm.covariances_
                        - self.invProb.reg.gmmref.covariances_
                    )
                    / self.invProb.reg.gmmref.covariances_,
                    ord=self.distance_norm,
                )
            maxdiff = np.maximum(maxdiff, covdiff)

            pidiff = np.linalg.norm(
                [
                    (
                        self.invProb.reg.gmm.weights_[i]
                        - self.invProb.reg.gmmref.weights_[i]
                    )
                    / self.invProb.reg.gmmref.weights_[i]
                ],
                ord=self.distance_norm,
            )
            maxdiff = np.maximum(maxdiff, pidiff)

        return maxdiff

    def endIter(self):
        self._DM = False
        self._CL = True
        self._DP = True
        self.dmlist = np.r_[[dmis(self.invProb.model) for dmis in self.dmisfit.objfcts]]
        self.targetlist = np.r_[
            [dm < tgt for dm, tgt in zip(self.dmlist, self.DMtarget)]
        ]

        if np.all(self.targetlist):
            self._DM = True

        if self.TriggerSmall and np.any(self.smallness != -1):
            if self.phims() > self.CLtarget:
                self._CL = False

        if self.TriggerTheta:
            if self.ThetaTarget() > self.ToleranceTheta:
                self._DP = False

        if self.verbose:
            message = "geophys. misfits: " + "; ".join(
                map(
                    str,
                    [
                        "{0} (target {1} [{2}])".format(val, tgt, cond)
                        for val, tgt, cond in zip(
                            np.round(self.dmlist, 1),
                            np.round(self.DMtarget, 1),
                            self.targetlist,
                        )
                    ],
                )
            )
            if self.TriggerSmall:
                message += (
                    " | smallness misfit: {0:.1f} (target: {1:.1f} [{2}])".format(
                        self.phims(), self.CLtarget, self.CL
                    )
                )
            if self.TriggerTheta:
                message += " | GMM parameters within tolerance: {}".format(self.DP)
            print(message)

        if self.AllStop:
            self.opt.stopNextIteration = True
            if self.verbose:
                print("All targets have been reached")


class SaveEveryIteration(InversionDirective):
    """SaveEveryIteration

    This directive saves an array at each iteration. The default
    directory is the current directory and the models are saved as
    ``InversionModel-YYYY-MM-DD-HH-MM-iter.npy``
    """

    def __init__(self, directory=".", name="InversionModel", **kwargs):
        super().__init__(**kwargs)
        self.directory = directory
        self.name = name

    @property
    def directory(self):
        """Directory to save results in.

        Returns
        -------
        str
        """
        return self._directory

    @directory.setter
    def directory(self, value):
        value = validate_string("directory", value)
        fullpath = os.path.abspath(os.path.expanduser(value))

        if not os.path.isdir(fullpath):
            os.mkdir(fullpath)
        self._directory = value

    @property
    def name(self):
        """Root of the filename to be saved.

        Returns
        -------
        str
        """
        return self._name

    @name.setter
    def name(self, value):
        self._name = validate_string("name", value)

    @property
    def fileName(self):
        if getattr(self, "_fileName", None) is None:
            from datetime import datetime

            self._fileName = "{0!s}-{1!s}".format(
                self.name, datetime.now().strftime("%Y-%m-%d-%H-%M")
            )
        return self._fileName


class SaveModelEveryIteration(SaveEveryIteration):
    """SaveModelEveryIteration

    This directive saves the model as a numpy array at each iteration. The
    default directory is the current directoy and the models are saved as
    ``InversionModel-YYYY-MM-DD-HH-MM-iter.npy``
    """

    def initialize(self):
        print(
            "SimPEG.SaveModelEveryIteration will save your models as: "
            "'{0!s}###-{1!s}.npy'".format(self.directory + os.path.sep, self.fileName)
        )

    def endIter(self):
        np.save(
            "{0!s}{1:03d}-{2!s}".format(
                self.directory + os.path.sep, self.opt.iter, self.fileName
            ),
            self.opt.xc,
        )


class SaveOutputEveryIteration(SaveEveryIteration):
    """SaveOutputEveryIteration"""

    save_txt = True

    def __init__(self, save_txt=True, **kwargs):
        super().__init__(**kwargs)

        self.save_txt = save_txt

    @property
    def save_txt(self):
        """Whether to save the output as a text file.

        Returns
        -------
        bool
        """
        return self._save_txt

    @save_txt.setter
    def save_txt(self, value):
        self._save_txt = validate_type("save_txt", value, bool)

    def initialize(self):
        if self.save_txt is True:
            print(
                "SimPEG.SaveOutputEveryIteration will save your inversion "
                "progress as: '###-{0!s}.txt'".format(self.fileName)
            )
            f = open(self.fileName + ".txt", "w")
            header = "  #     beta     phi_d     phi_m   phi_m_small     phi_m_smoomth_x     phi_m_smoomth_y     phi_m_smoomth_z      phi\n"
            f.write(header)
            f.close()

        # Create a list of each

        self.beta = []
        self.phi_d = []
        self.phi_m = []
        self.phi_m_small = []
        self.phi_m_smooth_x = []
        self.phi_m_smooth_y = []
        self.phi_m_smooth_z = []
        self.phi = []

    def endIter(self):
        phi_s, phi_x, phi_y, phi_z = 0, 0, 0, 0

        for reg in self.reg.objfcts:
            if isinstance(reg, Sparse):
                i_s, i_x, i_y, i_z = 0, 1, 2, 3
            else:
                i_s, i_x, i_y, i_z = 0, 1, 3, 5
            if getattr(reg, "alpha_s", None):
                phi_s += reg.objfcts[i_s](self.invProb.model) * reg.alpha_s
            if getattr(reg, "alpha_x", None):
                phi_x += reg.objfcts[i_x](self.invProb.model) * reg.alpha_x

            if reg.regularization_mesh.dim > 1 and getattr(reg, "alpha_y", None):
                phi_y += reg.objfcts[i_y](self.invProb.model) * reg.alpha_y
            if reg.regularization_mesh.dim > 2 and getattr(reg, "alpha_z", None):
                phi_z += reg.objfcts[i_z](self.invProb.model) * reg.alpha_z

        self.beta.append(self.invProb.beta)
        self.phi_d.append(self.invProb.phi_d)
        self.phi_m.append(self.invProb.phi_m)
        self.phi_m_small.append(phi_s)
        self.phi_m_smooth_x.append(phi_x)
        self.phi_m_smooth_y.append(phi_y)
        self.phi_m_smooth_z.append(phi_z)
        self.phi.append(self.opt.f)

        if self.save_txt:
            f = open(self.fileName + ".txt", "a")
            f.write(
                " {0:3d} {1:1.4e} {2:1.4e} {3:1.4e} {4:1.4e} {5:1.4e} "
                "{6:1.4e}  {7:1.4e}  {8:1.4e}\n".format(
                    self.opt.iter,
                    self.beta[self.opt.iter - 1],
                    self.phi_d[self.opt.iter - 1],
                    self.phi_m[self.opt.iter - 1],
                    self.phi_m_small[self.opt.iter - 1],
                    self.phi_m_smooth_x[self.opt.iter - 1],
                    self.phi_m_smooth_y[self.opt.iter - 1],
                    self.phi_m_smooth_z[self.opt.iter - 1],
                    self.phi[self.opt.iter - 1],
                )
            )
            f.close()

    def load_results(self):
        results = np.loadtxt(self.fileName + str(".txt"), comments="#")
        self.beta = results[:, 1]
        self.phi_d = results[:, 2]
        self.phi_m = results[:, 3]
        self.phi_m_small = results[:, 4]
        self.phi_m_smooth_x = results[:, 5]
        self.phi_m_smooth_y = results[:, 6]
        self.phi_m_smooth_z = results[:, 7]

        self.phi_m_smooth = (
            self.phi_m_smooth_x + self.phi_m_smooth_y + self.phi_m_smooth_z
        )

        self.f = results[:, 7]

        self.target_misfit = self.invProb.dmisfit.simulation.survey.nD / 2.0
        self.i_target = None

        if self.invProb.phi_d < self.target_misfit:
            i_target = 0
            while self.phi_d[i_target] > self.target_misfit:
                i_target += 1
            self.i_target = i_target

    def plot_misfit_curves(
        self,
        fname=None,
        dpi=300,
        plot_small_smooth=False,
        plot_phi_m=True,
        plot_small=False,
        plot_smooth=False,
    ):
        self.target_misfit = self.invProb.dmisfit.simulation.survey.nD / 2.0
        self.i_target = None

        if self.invProb.phi_d < self.target_misfit:
            i_target = 0
            while self.phi_d[i_target] > self.target_misfit:
                i_target += 1
            self.i_target = i_target

        fig = plt.figure(figsize=(5, 2))
        ax = plt.subplot(111)
        ax_1 = ax.twinx()
        ax.semilogy(
            np.arange(len(self.phi_d)), self.phi_d, "k-", lw=2, label=r"$\phi_d$"
        )

        if plot_phi_m:
            ax_1.semilogy(
                np.arange(len(self.phi_d)), self.phi_m, "r", lw=2, label=r"$\phi_m$"
            )

        if plot_small_smooth or plot_small:
            ax_1.semilogy(
                np.arange(len(self.phi_d)), self.phi_m_small, "ro", label="small"
            )
        if plot_small_smooth or plot_smooth:
            ax_1.semilogy(
                np.arange(len(self.phi_d)), self.phi_m_smooth_x, "rx", label="smooth_x"
            )
            ax_1.semilogy(
                np.arange(len(self.phi_d)), self.phi_m_smooth_y, "rx", label="smooth_y"
            )
            ax_1.semilogy(
                np.arange(len(self.phi_d)), self.phi_m_smooth_z, "rx", label="smooth_z"
            )

        ax.legend(loc=1)
        ax_1.legend(loc=2)

        ax.plot(
            np.r_[ax.get_xlim()[0], ax.get_xlim()[1]],
            np.ones(2) * self.target_misfit,
            "k:",
        )
        ax.set_xlabel("Iteration")
        ax.set_ylabel(r"$\phi_d$")
        ax_1.set_ylabel(r"$\phi_m$", color="r")
        ax_1.tick_params(axis="y", which="both", colors="red")

        plt.show()
        if fname is not None:
            fig.savefig(fname, dpi=dpi)

    def plot_tikhonov_curves(self, fname=None, dpi=200):
        self.target_misfit = self.invProb.dmisfit.simulation.survey.nD / 2.0
        self.i_target = None

        if self.invProb.phi_d < self.target_misfit:
            i_target = 0
            while self.phi_d[i_target] > self.target_misfit:
                i_target += 1
            self.i_target = i_target

        fig = plt.figure(figsize=(5, 8))
        ax1 = plt.subplot(311)
        ax2 = plt.subplot(312)
        ax3 = plt.subplot(313)

        ax1.plot(self.beta, self.phi_d, "k-", lw=2, ms=4)
        ax1.set_xlim(np.hstack(self.beta).min(), np.hstack(self.beta).max())
        ax1.set_xlabel(r"$\beta$", fontsize=14)
        ax1.set_ylabel(r"$\phi_d$", fontsize=14)

        ax2.plot(self.beta, self.phi_m, "k-", lw=2)
        ax2.set_xlim(np.hstack(self.beta).min(), np.hstack(self.beta).max())
        ax2.set_xlabel(r"$\beta$", fontsize=14)
        ax2.set_ylabel(r"$\phi_m$", fontsize=14)

        ax3.plot(self.phi_m, self.phi_d, "k-", lw=2)
        ax3.set_xlim(np.hstack(self.phi_m).min(), np.hstack(self.phi_m).max())
        ax3.set_xlabel(r"$\phi_m$", fontsize=14)
        ax3.set_ylabel(r"$\phi_d$", fontsize=14)

        if self.i_target is not None:
            ax1.plot(self.beta[self.i_target], self.phi_d[self.i_target], "k*", ms=10)
            ax2.plot(self.beta[self.i_target], self.phi_m[self.i_target], "k*", ms=10)
            ax3.plot(self.phi_m[self.i_target], self.phi_d[self.i_target], "k*", ms=10)

        for ax in [ax1, ax2, ax3]:
            ax.set_xscale("linear")
            ax.set_yscale("linear")
        plt.tight_layout()
        plt.show()
        if fname is not None:
            fig.savefig(fname, dpi=dpi)


class SaveOutputDictEveryIteration(SaveEveryIteration):
    """
    Saves inversion parameters at every iteration.
    """

    # Initialize the output dict
    def __init__(self, saveOnDisk=False, **kwargs):
        super().__init__(**kwargs)
        self.saveOnDisk = saveOnDisk

    @property
    def saveOnDisk(self):
        """Whether to save the output dict to disk.

        Returns
        -------
        bool
        """
        return self._saveOnDisk

    @saveOnDisk.setter
    def saveOnDisk(self, value):
        self._saveOnDisk = validate_type("saveOnDisk", value, bool)

    def initialize(self):
        self.outDict = {}
        if self.saveOnDisk:
            print(
                "SimPEG.SaveOutputDictEveryIteration will save your inversion progress as dictionary: '###-{0!s}.npz'".format(
                    self.fileName
                )
            )

    def endIter(self):
        # regCombo = ["phi_ms", "phi_msx"]

        # if self.simulation[0].mesh.dim >= 2:
        #     regCombo += ["phi_msy"]

        # if self.simulation[0].mesh.dim == 3:
        #     regCombo += ["phi_msz"]

        # Initialize the output dict
        iterDict = {}

        # Save the data.
        iterDict["iter"] = self.opt.iter
        iterDict["beta"] = self.invProb.beta
        iterDict["phi_d"] = self.invProb.phi_d
        iterDict["phi_m"] = self.invProb.phi_m

        # for label, fcts in zip(regCombo, self.reg.objfcts[0].objfcts):
        #     iterDict[label] = fcts(self.invProb.model)

        iterDict["f"] = self.opt.f
        iterDict["m"] = self.invProb.model
        iterDict["dpred"] = self.invProb.dpred

        for reg in self.reg.objfcts:
            if isinstance(reg, Sparse):
                for reg_part, norm in zip(reg.objfcts, reg.norms):
                    reg_name = f"{type(reg_part).__name__}"
                    if hasattr(reg_part, "orientation"):
                        reg_name = reg_part.orientation + " " + reg_name
                    iterDict[reg_name + ".irls_threshold"] = reg_part.irls_threshold
                    iterDict[reg_name + ".norm"] = norm

        # Save the file as a npz
        if self.saveOnDisk:
            np.savez("{:03d}-{:s}".format(self.opt.iter, self.fileName), iterDict)

        self.outDict[self.opt.iter] = iterDict


class Update_IRLS(InversionDirective):
    f_old = 0
    f_min_change = 1e-2
    beta_tol = 1e-1
    beta_ratio_l2 = None
    prctile = 100
    chifact_start = 1.0
    chifact_target = 1.0

    # Solving parameter for IRLS (mode:2)
    irls_iteration = 0
    minGNiter = 1
    iterStart = 0
    sphericalDomain = False

    # Beta schedule
    ComboObjFun = False
    mode = 1
    coolEpsOptimized = True
    coolEps_p = True
    coolEps_q = True
    floorEps_p = 1e-8
    floorEps_q = 1e-8
    coolEpsFact = 1.2
    silent = False
    fix_Jmatrix = False

    def __init__(
        self,
        max_irls_iterations=20,
        update_beta=True,
        beta_search=False,
        coolingFactor=2.0,
        coolingRate=1,
        **kwargs,
    ):
        super().__init__(**kwargs)
        self.max_irls_iterations = max_irls_iterations
        self.update_beta = update_beta
        self.beta_search = beta_search
        self.coolingFactor = coolingFactor
        self.coolingRate = coolingRate

    @property
    def max_irls_iterations(self):
        """Maximum irls iterations.

        Returns
        -------
        int
        """
        return self._max_irls_iterations

    @max_irls_iterations.setter
    def max_irls_iterations(self, value):
        self._max_irls_iterations = validate_integer(
            "max_irls_iterations", value, min_val=0
        )

    @property
    def coolingFactor(self):
        """Beta is divided by this value every `coolingRate` iterations.

        Returns
        -------
        float
        """
        return self._coolingFactor

    @coolingFactor.setter
    def coolingFactor(self, value):
        self._coolingFactor = validate_float(
            "coolingFactor", value, min_val=0.0, inclusive_min=False
        )

    @property
    def coolingRate(self):
        """Cool after this number of iterations.

        Returns
        -------
        int
        """
        return self._coolingRate

    @coolingRate.setter
    def coolingRate(self, value):
        self._coolingRate = validate_integer("coolingRate", value, min_val=1)

    @property
    def update_beta(self):
        """Whether to update beta.

        Returns
        -------
        bool
        """
        return self._update_beta

    @update_beta.setter
    def update_beta(self, value):
        self._update_beta = validate_type("update_beta", value, bool)

    @property
    def beta_search(self):
        """Whether to do a beta search.

        Returns
        -------
        bool
        """
        return self._beta_search

    @beta_search.setter
    def beta_search(self, value):
        self._beta_search = validate_type("beta_search", value, bool)

    @property
    def target(self):
        if getattr(self, "_target", None) is None:
            nD = 0
            for survey in self.survey:
                nD += survey.nD

            self._target = nD * 0.5 * self.chifact_target

        return self._target

    @target.setter
    def target(self, val):
        self._target = val

    @property
    def start(self):
        if getattr(self, "_start", None) is None:
            if isinstance(self.survey, list):
                self._start = 0
                for survey in self.survey:
                    self._start += survey.nD * 0.5 * self.chifact_start

            else:
                self._start = self.survey.nD * 0.5 * self.chifact_start
        return self._start

    @start.setter
    def start(self, val):
        self._start = val

    def initialize(self):
        if self.mode == 1:
            self.norms = []
            for reg in self.reg.objfcts:
                self.norms.append(reg.norms)
                reg.norms = [2.0 for obj in reg.objfcts]
                reg.model = self.invProb.model

        # Update the model used by the regularization
        for reg in self.reg.objfcts:
            reg.model = self.invProb.model

        if self.sphericalDomain:
            self.angleScale()

    def endIter(self):
        if self.sphericalDomain:
            self.angleScale()

        # Check if misfit is within the tolerance, otherwise scale beta
        if np.all(
            [
                np.abs(1.0 - self.invProb.phi_d / self.target) > self.beta_tol,
                self.update_beta,
                self.mode != 1,
            ]
        ):
            ratio = self.target / self.invProb.phi_d

            if ratio > 1:
                ratio = np.mean([2.0, ratio])
            else:
                ratio = np.mean([0.75, ratio])

            self.invProb.beta = self.invProb.beta * ratio

            if np.all([self.mode != 1, self.beta_search]):
                print("Beta search step")
                # self.update_beta = False
                # Re-use previous model and continue with new beta
                self.invProb.model = self.reg.objfcts[0].model
                self.opt.xc = self.reg.objfcts[0].model
                self.opt.iter -= 1
                return

        elif np.all([self.mode == 1, self.opt.iter % self.coolingRate == 0]):
            self.invProb.beta = self.invProb.beta / self.coolingFactor

        # After reaching target misfit with l2-norm, switch to IRLS (mode:2)
        if np.all([self.invProb.phi_d < self.start, self.mode == 1]):
            self.start_irls()

        # Only update after GN iterations
        if np.all(
            [(self.opt.iter - self.iterStart) % self.minGNiter == 0, self.mode != 1]
        ):
            if self.stopping_criteria():
                self.opt.stopNextIteration = True
                return

            # Print to screen
            for reg in self.reg.objfcts:
                for obj in reg.objfcts:
                    if isinstance(reg, (Sparse, BaseSparse)):
                        obj.irls_threshold = obj.irls_threshold / self.coolEpsFact

            self.irls_iteration += 1

            # Reset the regularization matrices so that it is
            # recalculated for current model. Do it to all levels of comboObj
            for reg in self.reg.objfcts:
                if isinstance(reg, (Sparse, BaseSparse)):
                    reg.update_weights(reg.model)

            self.update_beta = True
            self.invProb.phi_m_last = self.reg(self.invProb.model)

    def start_irls(self):
        if not self.silent:
            print(
                "Reached starting chifact with l2-norm regularization:"
                + " Start IRLS steps..."
            )

        self.mode = 2

        if getattr(self.opt, "iter", None) is None:
            self.iterStart = 0
        else:
            self.iterStart = self.opt.iter

        self.invProb.phi_m_last = self.reg(self.invProb.model)

        # Either use the supplied irls_threshold, or fix base on distribution of
        # model values
        for reg in self.reg.objfcts:
            if not isinstance(reg, Sparse):
                continue

            for obj in reg.objfcts:
                threshold = np.percentile(
                    np.abs(obj.mapping * obj._delta_m(self.invProb.model)), self.prctile
                )

                if isinstance(obj, SmoothnessFirstOrder):
                    threshold /= reg.regularization_mesh.base_length

                obj.irls_threshold = threshold

        # Re-assign the norms supplied by user l2 -> lp
        for reg, norms in zip(self.reg.objfcts, self.norms):
            reg.norms = norms

        # Save l2-model
        self.invProb.l2model = self.invProb.model.copy()

        # Print to screen
        for reg in self.reg.objfcts:
            if not self.silent:
                print("irls_threshold " + str(reg.objfcts[0].irls_threshold))

    def angleScale(self):
        """
        Update the scales used by regularization for the
        different block of models
        """
        # Currently implemented for MVI-S only
        max_p = []
        for reg in self.reg.objfcts[0].objfcts:
            f_m = abs(reg.f_m(reg.model))
            max_p += [np.max(f_m)]

        max_p = np.asarray(max_p).max()

        max_s = [np.pi, np.pi]

        for reg, var in zip(self.reg.objfcts[1:], max_s):
            for obj in reg.objfcts:
                # TODO Need to make weights_shapes a public method
                obj.set_weights(
                    angle_scale=np.ones(obj._weights_shapes[0]) * max_p / var
                )

    def validate(self, directiveList):
        dList = directiveList.dList
        self_ind = dList.index(self)
        lin_precond_ind = [isinstance(d, UpdatePreconditioner) for d in dList]

        if any(lin_precond_ind):
            assert lin_precond_ind.index(True) > self_ind, (
                "The directive 'UpdatePreconditioner' must be after Update_IRLS "
                "in the directiveList"
            )
        else:
            warnings.warn(
                "Without a Linear preconditioner, convergence may be slow. "
                "Consider adding `Directives.UpdatePreconditioner` to your "
                "directives list"
            )
        return True

    def stopping_criteria(self):
        """
        Check for stopping criteria of max_irls_iteration or minimum change.
        """
        phim_new = 0
        for reg in self.reg.objfcts:
            if isinstance(reg, (Sparse, BaseSparse)):
                reg.model = self.invProb.model
                phim_new += reg(reg.model)

        # Check for maximum number of IRLS cycles1
        if self.irls_iteration == self.max_irls_iterations:
            if not self.silent:
                print(
                    "Reach maximum number of IRLS cycles:"
                    + " {0:d}".format(self.max_irls_iterations)
                )
            return True

        # Check if the function has changed enough
        f_change = np.abs(self.f_old - phim_new) / (self.f_old + 1e-12)
        if np.all(
            [
                f_change < self.f_min_change,
                self.irls_iteration > 1,
                np.abs(1.0 - self.invProb.phi_d / self.target) < self.beta_tol,
            ]
        ):
            print("Minimum decrease in regularization." + "End of IRLS")
            return True

        self.f_old = phim_new

        return False


class UpdatePreconditioner(InversionDirective):
    """
    Create a Jacobi preconditioner for the linear problem
    """

    def __init__(self, update_every_iteration=True, **kwargs):
        super().__init__(**kwargs)
        self.update_every_iteration = update_every_iteration

    @property
    def update_every_iteration(self):
        """Whether to update the preconditioner at every iteration.

        Returns
        -------
        bool
        """
        return self._update_every_iteration

    @update_every_iteration.setter
    def update_every_iteration(self, value):
        self._update_every_iteration = validate_type(
            "update_every_iteration", value, bool
        )

    def initialize(self):
        # Create the pre-conditioner
        regDiag = np.zeros_like(self.invProb.model)
        m = self.invProb.model

        for reg in self.reg.objfcts:
            # Check if regularization has a projection
            rdg = reg.deriv2(m)
            if not isinstance(rdg, Zero):
                regDiag += rdg.diagonal()

        JtJdiag = np.zeros_like(self.invProb.model)
        for sim, dmisfit in zip(self.simulation, self.dmisfit.objfcts):
            if getattr(sim, "getJtJdiag", None) is None:
                assert getattr(sim, "getJ", None) is not None, (
                    "Simulation does not have a getJ attribute."
                    + "Cannot form the sensitivity explicitly"
                )
                JtJdiag += np.sum(np.power((dmisfit.W * sim.getJ(m)), 2), axis=0)
            else:
                JtJdiag += sim.getJtJdiag(m, W=dmisfit.W)

        diagA = JtJdiag + self.invProb.beta * regDiag
        diagA[diagA != 0] = diagA[diagA != 0] ** -1.0
        PC = sdiag((diagA))

        self.opt.approxHinv = PC

    def endIter(self):
        # Cool the threshold parameter
        if self.update_every_iteration is False:
            return

        # Create the pre-conditioner
        regDiag = np.zeros_like(self.invProb.model)
        m = self.invProb.model

        for reg in self.reg.objfcts:
            # Check if he has wire
            regDiag += reg.deriv2(m).diagonal()

        JtJdiag = np.zeros_like(self.invProb.model)
        for sim, dmisfit in zip(self.simulation, self.dmisfit.objfcts):
            if getattr(sim, "getJtJdiag", None) is None:
                assert getattr(sim, "getJ", None) is not None, (
                    "Simulation does not have a getJ attribute."
                    + "Cannot form the sensitivity explicitly"
                )
                JtJdiag += np.sum(np.power((dmisfit.W * sim.getJ(m)), 2), axis=0)
            else:
                JtJdiag += sim.getJtJdiag(m, W=dmisfit.W)

        diagA = JtJdiag + self.invProb.beta * regDiag
        diagA[diagA != 0] = diagA[diagA != 0] ** -1.0
        PC = sdiag((diagA))
        self.opt.approxHinv = PC


class Update_Wj(InversionDirective):
    """
    Create approx-sensitivity base weighting using the probing method
    """

    def __init__(self, k=None, itr=None, **kwargs):
        self.k = k
        self.itr = itr
        super().__init__(**kwargs)

    @property
    def k(self):
        """Number of probing cycles for the estimator.

        Returns
        -------
        int
        """
        return self._k

    @k.setter
    def k(self, value):
        if value is not None:
            value = validate_integer("k", value, min_val=1)
        self._k = value

    @property
    def itr(self):
        """Which iteration to update the sensitivity.

        Will always update if `None`.

        Returns
        -------
        int or None
        """
        return self._itr

    @itr.setter
    def itr(self, value):
        if value is not None:
            value = validate_integer("itr", value, min_val=1)
        self._itr = value

    def endIter(self):
        if self.itr is None or self.itr == self.opt.iter:
            m = self.invProb.model
            if self.k is None:
                self.k = int(self.survey.nD / 10)

            def JtJv(v):
                Jv = self.simulation.Jvec(m, v)

                return self.simulation.Jtvec(m, Jv)

            JtJdiag = diagEst(JtJv, len(m), k=self.k)
            JtJdiag = JtJdiag / max(JtJdiag)

            self.reg.wght = JtJdiag


class UpdateSensitivityWeights(InversionDirective):
    r"""
    Sensitivity weighting for linear and non-linear least-squares inverse problems.

    This directive computes the root-mean squared sensitivities for the
    forward simulation(s) attached to the inverse problem, then truncates
    and scales the result to create cell weights which are applied in the regularization.
    The underlying theory is provided below in the `Notes` section.

    This directive **requires** that the map for the regularization function is either
    class:`SimPEG.maps.Wires` or class:`SimPEG.maps.Identity`. In other words, the
    sensitivity weighting cannot be applied for parametric inversion. In addition,
    the simulation(s) connected to the inverse problem **must** have a ``getJ`` or
    ``getJtJdiag`` method.

    This directive's place in the :class:`DirectivesList` **must** be
    before any directives which update the preconditioner for the inverse problem
    (i.e. :class:`UpdatePreconditioner`), and **must** be before any directives that
    estimate the starting trade-off parameter (i.e. :class:`EstimateBeta_ByEig`
    and :class:`EstimateBetaMaxDerivative`).

    Parameters
    ----------
    every_iteration : bool
        When ``True``, update sensitivity weighting at every model update; non-linear problems.
        When ``False``, create sensitivity weights for starting model only; linear problems.
    threshold : float
        Threshold value for smallest weighting value.
    threshold_method : {'amplitude', 'global', 'percentile'}
        Threshold method for how `threshold_value` is applied:

            - amplitude:
                the smallest root-mean squared sensitivity is a fractional percent of the largest value; must be between 0 and 1.
            - global:
                `threshold_value` is added to the cell weights prior to normalization; must be greater than 0.
            - percentile:
                the smallest root-mean squared sensitivity is set using percentile threshold; must be between 0 and 100.

    normalization_method : {'maximum', 'min_value', None}
        Normalization method applied to sensitivity weights.

        Options are:

            - maximum:
                sensitivity weights are normalized by the largest value such that the largest weight is equal to 1.
            - minimum:
                sensitivity weights are normalized by the smallest value, after thresholding, such that the smallest weights are equal to 1.
            - ``None``:
                normalization is not applied.

    Notes
    -----
    Let :math:`\mathbf{J}` represent the Jacobian. To create sensitivity weights, root-mean squared (RMS) sensitivities
    :math:`\mathbf{s}` are computed by summing the squares of the rows of the Jacobian:

    .. math::
        \mathbf{s} = \Bigg [ \sum_i \, \mathbf{J_{i, \centerdot }}^2 \, \Bigg ]^{1/2}

    The dynamic range of RMS sensitivities can span many orders of magnitude. When computing sensitivity
    weights, thresholding is generally applied to set a minimum value.

    Thresholding
    ^^^^^^^^^^^^

    If **global** thresholding is applied, we add a constant :math:`\tau` to the RMS sensitivities:

    .. math::
        \mathbf{\tilde{s}} = \mathbf{s} + \tau

    In the case of **percentile** thresholding, we let :math:`s_{\%}` represent a given percentile.
    Thresholding to set a minimum value is applied as follows:

    .. math::
        \tilde{s}_j = \begin{cases}
        s_j \;\; for \;\; s_j \geq s_{\%} \\
        s_{\%} \;\; for \;\; s_j < s_{\%}
        \end{cases}

    If **absolute** thresholding is applied, we define :math:`\eta` as a fractional percent.
    In this case, thresholding is applied as follows:

    .. math::
        \tilde{s}_j = \begin{cases}
        s_j \;\; for \;\; s_j \geq \eta s_{max} \\
        \eta s_{max} \;\; for \;\; s_j < \eta s_{max}
        \end{cases}
    """

    def __init__(
        self,
        every_iteration=False,
        threshold_value=1e-12,
        threshold_method="amplitude",
        normalization_method="maximum",
        **kwargs,
    ):
        if "everyIter" in kwargs.keys():
            warnings.warn(
                "'everyIter' property is deprecated and will be removed in SimPEG 0.20.0."
                "Please use 'every_iteration'."
            )
            every_iteration = kwargs.pop("everyIter")

        if "threshold" in kwargs.keys():
            warnings.warn(
                "'threshold' property is deprecated and will be removed in SimPEG 0.20.0."
                "Please use 'threshold_value'."
            )
            threshold_value = kwargs.pop("threshold")

        if "normalization" in kwargs.keys():
            warnings.warn(
                "'normalization' property is deprecated and will be removed in SimPEG 0.20.0."
                "Please define normalization using 'normalization_method'."
            )
            normalization_method = kwargs.pop("normalization")
            if normalization_method is True:
                normalization_method = "maximum"
            else:
                normalization_method = None

        super().__init__(**kwargs)

        self.every_iteration = every_iteration
        self.threshold_value = threshold_value
        self.threshold_method = threshold_method
        self.normalization_method = normalization_method

    @property
    def every_iteration(self):
        """Update sensitivity weights when model is updated.

        When ``True``, update sensitivity weighting at every model update; non-linear problems.
        When ``False``, create sensitivity weights for starting model only; linear problems.

        Returns
        -------
        bool
        """
        return self._every_iteration

    @every_iteration.setter
    def every_iteration(self, value):
        self._every_iteration = validate_type("every_iteration", value, bool)

    everyIter = deprecate_property(
        every_iteration, "everyIter", "every_iteration", removal_version="0.20.0"
    )

    @property
    def threshold_value(self):
        """Threshold value used to set minimum weighting value.

        The way thresholding is applied to the weighting model depends on the
        `threshold_method` property. The choices for `threshold_method` are:

            - global:
                `threshold_value` is added to the cell weights prior to normalization; must be greater than 0.
            - percentile:
                `threshold_value` is a percentile cutoff; must be between 0 and 100
            - amplitude:
                `threshold_value` is the fractional percent of the largest value; must be between 0 and 1


        Returns
        -------
        float
        """
        return self._threshold_value

    @threshold_value.setter
    def threshold_value(self, value):
        self._threshold_value = validate_float("threshold_value", value, min_val=0.0)

    threshold = deprecate_property(
        threshold_value, "threshold", "threshold_value", removal_version="0.20.0"
    )

    @property
    def threshold_method(self):
        """Threshold method for how `threshold_value` is applied:

            - global:
                `threshold_value` is added to the cell weights prior to normalization; must be greater than 0.
            - percentile:
                the smallest root-mean squared sensitivity is set using percentile threshold; must be between 0 and 100
            - amplitude:
                the smallest root-mean squared sensitivity is a fractional percent of the largest value; must be between 0 and 1


        Returns
        -------
        str
        """
        return self._threshold_method

    @threshold_method.setter
    def threshold_method(self, value):
        self._threshold_method = validate_string(
            "threshold_method", value, string_list=["global", "percentile", "amplitude"]
        )

    @property
    def normalization_method(self):
        """Normalization method applied to sensitivity weights.

        Options are:

            - ``None``
                normalization is not applied
            - maximum:
                sensitivity weights are normalized by the largest value such that the largest weight is equal to 1.
            - minimum:
                sensitivity weights are normalized by the smallest value, after thresholding, such that the smallest weights are equal to 1.

        Returns
        -------
        None, str
        """
        return self._normalization_method

    @normalization_method.setter
    def normalization_method(self, value):
        if value is None:
            self._normalization_method = value

        elif isinstance(value, bool):
            warnings.warn(
                "Boolean type for 'normalization_method' is deprecated and will be removed in 0.20.0."
                "Please use None, 'maximum' or 'minimum'."
            )
            if value:
                self._normalization_method = "maximum"
            else:
                self._normalization_method = None

        else:
            self._normalization_method = validate_string(
                "normalization_method", value, string_list=["minimum", "maximum"]
            )

    normalization = deprecate_property(
        normalization_method,
        "normalization",
        "normalization_method",
        removal_version="0.20.0",
    )

    def initialize(self):
        """Compute sensitivity weights upon starting the inversion."""
        for reg in self.reg.objfcts:
            if not isinstance(reg.mapping, (IdentityMap, Wires)):
                raise TypeError(
                    f"Mapping for the regularization must be of type {IdentityMap} or {Wires}. "
                    + f"Input mapping of type {type(reg.mapping)}."
                )

        self.update()

    def endIter(self):
        """Execute end of iteration."""

        if self.every_iteration:
            self.update()

    def update(self):
        """Update sensitivity weights"""

        jtj_diag = np.zeros_like(self.invProb.model)
        m = self.invProb.model

        for sim, dmisfit in zip(self.simulation, self.dmisfit.objfcts):
            if getattr(sim, "getJtJdiag", None) is None:
                if getattr(sim, "getJ", None) is None:
                    raise AttributeError(
                        "Simulation does not have a getJ attribute."
                        + "Cannot form the sensitivity explicitly"
                    )
                jtj_diag += mkvc(np.sum((dmisfit.W * sim.getJ(m)) ** 2.0, axis=0))
            else:
                jtj_diag += sim.getJtJdiag(m, W=dmisfit.W)

        # Compute and sum root-mean squared sensitivities for all objective functions
        wr = np.zeros_like(self.invProb.model)
        for reg in self.reg.objfcts:
            if not isinstance(reg, BaseSimilarityMeasure):
<<<<<<< HEAD
                mesh = reg.regularization_mesh
                mapped_jtj_diag = reg.mapping * jtj_diag
                if mapped_jtj_diag.size // mesh.dim > 1:
                    mapped_jtj_diag = mapped_jtj_diag.reshape((mesh.nC, -1), order="F")
                    wr_temp = (
                        mapped_jtj_diag / reg.regularization_mesh.vol[:, None] ** 2.0
                    )
                    wr_temp = wr_temp.reshape(-1, order="F")
                else:
                    wr_temp = mapped_jtj_diag / reg.regularization_mesh.vol ** 2
                wr += reg.mapping.deriv(self.invProb.model).T * wr_temp
        if self.normalization:
            wr /= wr.max()
        wr += self.threshold
=======
                wr += reg.mapping.deriv(self.invProb.model).T * (
                    (reg.mapping * jtj_diag) / reg.regularization_mesh.vol**2.0
                )

>>>>>>> 1a63631c
        wr **= 0.5

        # Apply thresholding
        if self.threshold_method == "global":
            wr += self.threshold_value
        elif self.threshold_method == "percentile":
            wr = np.clip(
                wr, a_min=np.percentile(wr, self.threshold_value), a_max=np.inf
            )
        else:
            wr = np.clip(wr, a_min=self.threshold_value * wr.max(), a_max=np.inf)

        # Apply normalization
        if self.normalization_method == "maximum":
            wr /= wr.max()
        elif self.normalization_method == "minimum":
            wr /= wr.min()

        # Add sensitivity weighting to all model objective functions
        for reg in self.reg.objfcts:
            if not isinstance(reg, BaseSimilarityMeasure):
                sub_regs = getattr(reg, "objfcts", [reg])
                for sub_reg in sub_regs:
                    sub_reg.set_weights(sensitivity=sub_reg.mapping * wr)

    def validate(self, directiveList):
        """Validate directive against directives list.

        The ``UpdateSensitivityWeights`` directive impacts the regularization by applying
        cell weights. As a result, its place in the :class:`DirectivesList` must be
        before any directives which update the preconditioner for the inverse problem
        (i.e. :class:`UpdatePreconditioner`), and must be before any directives that
        estimate the starting trade-off parameter (i.e. :class:`EstimateBeta_ByEig`
        and :class:`EstimateBetaMaxDerivative`).


        Returns
        -------
        bool
            Returns ``True`` if validation passes. Otherwise, an error is thrown.
        """
        # check if a beta estimator is in the list after setting the weights
        dList = directiveList.dList
        self_ind = dList.index(self)

        beta_estimator_ind = [isinstance(d, BaseBetaEstimator) for d in dList]
        lin_precond_ind = [isinstance(d, UpdatePreconditioner) for d in dList]

        if any(beta_estimator_ind):
            assert beta_estimator_ind.index(True) > self_ind, (
                "The directive for setting intial beta must be after UpdateSensitivityWeights "
                "in the directiveList"
            )

        if any(lin_precond_ind):
            assert lin_precond_ind.index(True) > self_ind, (
                "The directive 'UpdatePreconditioner' must be after UpdateSensitivityWeights "
                "in the directiveList"
            )

        return True


class ProjectSphericalBounds(InversionDirective):
    r"""
    Trick for spherical coordinate system.
    Project :math:`\theta` and :math:`\phi` angles back to :math:`[-\pi,\pi]`
    using back and forth conversion.
    spherical->cartesian->spherical
    """

    def initialize(self):
        x = self.invProb.model
        # Convert to cartesian than back to avoid over rotation
        nC = int(len(x) / 3)

        xyz = spherical2cartesian(x.reshape((nC, 3), order="F"))
        m = cartesian2spherical(xyz.reshape((nC, 3), order="F"))

        self.invProb.model = m

        for sim in self.simulation:
            sim.model = m

        self.opt.xc = m

    def endIter(self):
        x = self.invProb.model
        nC = int(len(x) / 3)

        # Convert to cartesian than back to avoid over rotation
        xyz = spherical2cartesian(x.reshape((nC, 3), order="F"))
        m = cartesian2spherical(xyz.reshape((nC, 3), order="F"))

        self.invProb.model = m

        phi_m_last = []
        for reg in self.reg.objfcts:
            reg.model = self.invProb.model
            phi_m_last += [reg(self.invProb.model)]

        self.invProb.phi_m_last = phi_m_last

        for sim in self.simulation:
            sim.model = m

        self.opt.xc = m<|MERGE_RESOLUTION|>--- conflicted
+++ resolved
@@ -2706,7 +2706,6 @@
         wr = np.zeros_like(self.invProb.model)
         for reg in self.reg.objfcts:
             if not isinstance(reg, BaseSimilarityMeasure):
-<<<<<<< HEAD
                 mesh = reg.regularization_mesh
                 mapped_jtj_diag = reg.mapping * jtj_diag
                 if mapped_jtj_diag.size // mesh.dim > 1:
@@ -2716,17 +2715,8 @@
                     )
                     wr_temp = wr_temp.reshape(-1, order="F")
                 else:
-                    wr_temp = mapped_jtj_diag / reg.regularization_mesh.vol ** 2
+                    wr_temp = mapped_jtj_diag / reg.regularization_mesh.vol**2
                 wr += reg.mapping.deriv(self.invProb.model).T * wr_temp
-        if self.normalization:
-            wr /= wr.max()
-        wr += self.threshold
-=======
-                wr += reg.mapping.deriv(self.invProb.model).T * (
-                    (reg.mapping * jtj_diag) / reg.regularization_mesh.vol**2.0
-                )
-
->>>>>>> 1a63631c
         wr **= 0.5
 
         # Apply thresholding
