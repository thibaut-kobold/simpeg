--- conflicted
+++ resolved
@@ -73,22 +73,17 @@
 
     def test_inv(self):
         reg = regularization.Tikhonov(self.mesh)
-        opt = optimization.InexactGaussNewton(maxIter=10)
-<<<<<<< HEAD
+        opt = optimization.ProjectedGNCG(
+            maxIter=30, lower=-10, upper=10, maxIterLS=20, maxIterCG=50, tolCG=1e-4
+        )
         invProb = inverse_problem.BaseInvProblem(self.dmiscombo, reg, opt)
         directives_list = [
+            directives.ScalingMultipleDataMisfits_ByEig(verbose=True),
+            directives.AlphasSmoothEstimate_ByEig(verbose=True),
             directives.BetaEstimate_ByEig(beta0_ratio=1e-2),
             directives.MultiTargetMisfits(TriggerSmall=False),
             directives.BetaSchedule(),
         ]
-        print(len(directives_list))
-=======
-        invProb = inverse_problem.BaseInvProblem(self.dmiscobmo, reg, opt)
-        beta_estimate = directives.BetaEstimate_ByEig(beta0_ratio=1e-2)
-        alpha_estimate = directives.AlphasSmoothEstimate_ByEig(verbose=True)
-        dm_scaling_estimate = directives.ScalingMultipleDataMisfits_ByEig(verbose=True)
-        directives_list = [beta_estimate, alpha_estimate, dm_scaling_estimate]
->>>>>>> 2eca8a63
         inv = inversion.BaseInversion(invProb, directiveList=directives_list)
         m0 = self.model.mean() * np.ones_like(self.model)
 
@@ -98,24 +93,17 @@
         reg1 = regularization.Tikhonov(self.mesh)
         reg2 = regularization.Tikhonov(self.mesh)
         reg = reg1 + reg2
-<<<<<<< HEAD
         opt = optimization.ProjectedGNCG(
             maxIter=30, lower=-10, upper=10, maxIterLS=20, maxIterCG=50, tolCG=1e-4
         )
         invProb = inverse_problem.BaseInvProblem(self.dmiscombo, reg, opt)
         directives_list = [
+            directives.ScalingMultipleDataMisfits_ByEig(chi0_ratio=[0.01, 1.0], verbose=False),
+            directives.AlphasSmoothEstimate_ByEig(verbose=False),
             directives.BetaEstimate_ByEig(beta0_ratio=1e-2),
             directives.MultiTargetMisfits(TriggerSmall=False, verbose=True),
             directives.BetaSchedule(),
         ]
-=======
-        opt = optimization.InexactGaussNewton(maxIter=10)
-        invProb = inverse_problem.BaseInvProblem(self.dmiscobmo, reg, opt)
-        beta_estimate = directives.BetaEstimate_ByEig(beta0_ratio=1e-2)
-        alpha_estimate = directives.AlphasSmoothEstimate_ByEig(verbose=True)
-        dm_scaling_estimate = directives.ScalingMultipleDataMisfits_ByEig(verbose=True)
-        directives_list = [beta_estimate, alpha_estimate, dm_scaling_estimate]
->>>>>>> 2eca8a63
         inv = inversion.BaseInversion(invProb, directiveList=directives_list)
         m0 = self.model.mean() * np.ones_like(self.model)
 
