from __future__ import print_function
from __future__ import absolute_import
from __future__ import division

# Test functions
<<<<<<< HEAD
import SimPEG as simpeg
import unittest
import numpy as np
from SimPEG import NSEM
from scipy.constants import mu_0

TOLr = 5e-2
=======
import unittest
import numpy as np
from scipy.constants import mu_0

import SimPEG as simpeg
from SimPEG import NSEM

>>>>>>> d7281265
TOL = 1e-4
FLR = 1e-20  # "zero", so if residual below this --> pass regardless of order
CONDUCTIVITY = 1e1
MU = mu_0

# Test the Jvec derivative
def DerivJvecTest(inputSetup, comp='All', freq=False, expMap=True):
    (M, freqs, sig, sigBG, rx_loc) = inputSetup
    survey, problem = NSEM.Utils.testUtils.setupSimpegNSEM_ePrimSec(inputSetup, comp=comp, singleFreq=freq, expMap=expMap)
    print('Using {0} solver for the problem'.format(problem.Solver))
    print('Derivative test of Jvec for eForm primary/secondary for {} comp at {}\n'.format(comp, survey.freqs))
    # problem.mapping = simpeg.Maps.ExpMap(problem.mesh)
    # problem.sigmaPrimary = np.log(sigBG)
    x0 = np.log(sigBG)
    # cond = sig[0]
    # x0 = np.log(np.ones(problem.mesh.nC)*cond)
    # problem.sigmaPrimary = x0
    # if True:
    #     x0  = x0 + np.random.randn(problem.mesh.nC)*cond*1e-1
    survey = problem.survey

    def fun(x):
        return survey.dpred(x), lambda x: problem.Jvec(x0, x)
    return simpeg.Tests.checkDerivative(fun, x0, num=3, plotIt=False, eps=FLR)


def DerivProjfieldsTest(inputSetup, comp='All', freq=False):

    survey, problem = NSEM.Utils.testUtils.setupSimpegNSEM_ePrimSec(inputSetup, comp, freq)
    print('Derivative test of data projection for eFormulation primary/secondary\n')
    # problem.mapping = simpeg.Maps.ExpMap(problem.mesh)
    # Initate things for the derivs Test
    src = survey.srcList[0]
    np.random.seed(1983)
    u0x = np.random.randn(survey.mesh.nE)+np.random.randn(survey.mesh.nE)*1j
    u0y = np.random.randn(survey.mesh.nE)+np.random.randn(survey.mesh.nE)*1j
    u0 = np.vstack((simpeg.mkvc(u0x, 2), simpeg.mkvc(u0y, 2)))
    f0 = problem.fieldsPair(survey.mesh, survey)
    # u0 = np.hstack((simpeg.mkvc(u0_px,2),simpeg.mkvc(u0_py,2)))
    f0[src, 'e_pxSolution'] = u0[:len(u0)/2]  # u0x
    f0[src, 'e_pySolution'] = u0[len(u0)/2::]  # u0y

    def fun(u):
        f = problem.fieldsPair(survey.mesh, survey)
        f[src, 'e_pxSolution'] = u[:len(u)/2]
        f[src, 'e_pySolution'] = u[len(u)/2::]
        return rx.eval(src, survey.mesh, f), lambda t: rx.evalDeriv(src, survey.mesh, f0, simpeg.mkvc(t, 2))

    return simpeg.Tests.checkDerivative(fun, u0, num=3, plotIt=False, eps=FLR)


class NSEM_DerivTests(unittest.TestCase):

    def setUp(self):
        pass

    # Do a derivative test of Jvec
    def test_derivJvec_impedanceAll(self):
        self.assertTrue(DerivJvecTest(NSEM.Utils.testUtils.halfSpace(1e-2), 'Imp', .1))
    # def test_derivJvec_zxxr(self):self.assertTrue(DerivJvecTest(NSEM.Utils.testUtils.halfSpace(1e-2),'xx',.1))
    # def test_derivJvec_zxyi(self):self.assertTrue(DerivJvecTest(NSEM.Utils.testUtils.halfSpace(1e-2),'xy',.1))
    # def test_derivJvec_zyxr(self):self.assertTrue(DerivJvecTest(NSEM.Utils.testUtils.halfSpace(1e-2),'yx',.1))
    # def test_derivJvec_zyyi(self):self.assertTrue(DerivJvecTest(NSEM.Utils.testUtils.halfSpace(1e-2),'yy',.1))

    # Tipper
    def test_derivJvec_tipperAll(self):
        self.assertTrue(DerivJvecTest(NSEM.Utils.testUtils.halfSpace(1e-2), 'Tip', .1))
    # def test_derivJvec_tzxr(self):self.assertTrue(DerivJvecTest(NSEM.Utils.testUtils.halfSpace(1e-2),'zx',.1))
    # def test_derivJvec_tzyi(self):self.assertTrue(DerivJvecTest(NSEM.Utils.testUtils.halfSpace(1e-2),'zy',.1))

if __name__ == '__main__':
    unittest.main()<|MERGE_RESOLUTION|>--- conflicted
+++ resolved
@@ -3,7 +3,6 @@
 from __future__ import division
 
 # Test functions
-<<<<<<< HEAD
 import SimPEG as simpeg
 import unittest
 import numpy as np
@@ -11,15 +10,6 @@
 from scipy.constants import mu_0
 
 TOLr = 5e-2
-=======
-import unittest
-import numpy as np
-from scipy.constants import mu_0
-
-import SimPEG as simpeg
-from SimPEG import NSEM
-
->>>>>>> d7281265
 TOL = 1e-4
 FLR = 1e-20  # "zero", so if residual below this --> pass regardless of order
 CONDUCTIVITY = 1e1
