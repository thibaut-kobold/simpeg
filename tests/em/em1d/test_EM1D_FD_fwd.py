import unittest
import SimPEG.electromagnetics.frequency_domain as fdem
from SimPEG import maps
import numpy as np
from scipy.constants import mu_0
from geoana.em.fdem import (
    MagneticDipoleHalfSpace,
    omega,
    vertical_magnetic_field_horizontal_loop as mag_field,
)
import empymod


class EM1D_FD_test_failures(unittest.TestCase):
    def setUp(self):
        nearthick = np.logspace(-1, 1, 5)
        deepthick = np.logspace(1, 2, 10)
        thicknesses = np.r_[nearthick, deepthick]
        topo = np.r_[0.0, 0.0, 100.0]

        self.topo = topo
        self.thicknesses = thicknesses
        self.nlayers = len(thicknesses) + 1

    def test_height_failures(self):
        frequencies = np.logspace(-1, 5, 6)
        x_offset = 10.0
        z_tx = [-10.0, 1.0, 1.0]
        z_rx = [1.0, -10.0, -10.0]
        use_source_receiver_offset = [False, False, True]
        error_type = [ValueError, ValueError, ValueError]
        test_type_string = [
            "NO SOURCE BELOW SURFACE",
            "NO RX BELOW SURFACE (STANDARD)",
            "NO RX BELOW SURFACE (OFFSET)",
        ]

        for ii in range(0, len(error_type)):
            if use_source_receiver_offset[ii]:
                rx_location = np.array([[x_offset, 0.0, z_rx[ii]]])
            else:
                rx_location = np.array([[x_offset, 0.0, z_rx[ii] + self.topo[2]]])

            receiver_list = [
                fdem.receivers.PointMagneticFieldSecondary(
                    rx_location,
                    orientation="z",
                    component="both",
                    use_source_receiver_offset=use_source_receiver_offset[ii],
                )
            ]

            src_location = np.array([[0.0, 0.0, z_tx[ii] + self.topo[2]]])

            source_list = [
                fdem.sources.MagDipole(receiver_list, f, src_location, orientation="z")
                for f in frequencies
            ]

            survey = fdem.Survey(source_list)

            self.assertRaises(
                error_type[ii],
                fdem.Simulation1DLayered,
                survey=survey,
                thicknesses=self.thicknesses,
                topo=self.topo,
            )

            print(test_type_string[ii] + " TEST PASSED")

    def test_loop_orientation_failures(self):
        src_location = np.array([0.0, 0.0, 1e-5])
        frequencies = np.logspace(-1, 5, 6)
        sigma_map = maps.ExpMap(nP=self.nlayers)
        m_1D = np.log(np.ones(self.nlayers) * 0.01)

        offsets = [10.0, 0.0]
        rx_orientation = ["z", "z"]
        src_orientation = ["z", "x"]
        test_type_string = ["NO TX-RX OFFSET", "ONLY HORIZONTAL LOOP"]
        error_type = [ValueError, ValueError]

        for ii in range(0, len(offsets)):
            rx_location = np.array([[offsets[ii], 0.0, 1e-5]])
            receiver_list = [
                fdem.receivers.PointMagneticFieldSecondary(
                    rx_location, orientation=rx_orientation[ii], component="both"
                )
            ]

            source_list = [
                fdem.sources.CircularLoop(
                    receiver_list,
                    f,
                    src_location,
                    radius=5.0,
                    orientation=src_orientation[ii],
                )
                for f in frequencies
            ]

            survey = fdem.Survey(source_list)

            sim = fdem.Simulation1DLayered(
                survey=survey, thicknesses=self.thicknesses, sigmaMap=sigma_map
            )

            self.assertRaises(error_type[ii], sim.dpred, m_1D)

            print(test_type_string[ii] + " TEST PASSED")


class EM1D_FD_FwdProblemTests(unittest.TestCase):
    def setUp(self):
        nearthick = np.logspace(-1, 1, 5)
        deepthick = np.logspace(1, 2, 10)
        thicknesses = np.r_[nearthick, deepthick]
        topo = np.r_[0.0, 0.0, 100.0]

        offset = 10.0
        src_location = np.array([[0.0, 0.0, 100.0 + 1e-5]])
        rx_location = np.array([[offset, 0.0, 0.0]])
        frequencies = np.logspace(-1, 5, 61)

        # Receiver list
        receiver_list = []
        receiver_list.append(
            fdem.receivers.PointMagneticFieldSecondary(
                rx_location,
                orientation="z",
                component="real",
                use_source_receiver_offset=True,
            )
        )
        receiver_list.append(
            fdem.receivers.PointMagneticFieldSecondary(
                rx_location,
                orientation="z",
                component="imag",
                use_source_receiver_offset=True,
            )
        )
        receiver_list.append(
            fdem.receivers.PointMagneticFieldSecondary(
                rx_location,
                orientation="x",
                component="real",
                use_source_receiver_offset=True,
            )
        )
        receiver_list.append(
            fdem.receivers.PointMagneticFieldSecondary(
                rx_location,
                orientation="x",
                component="imag",
                use_source_receiver_offset=True,
            )
        )

        source_list = []
        for frequency in frequencies:
            src = fdem.sources.MagDipole(
                receiver_list, frequency, src_location, orientation="z"
            )
            source_list.append(src)

        # Survey
        # survey = em1d.survey.EM1DSurveyFD(source_list)
        survey = fdem.Survey(source_list)

        sigma = 1.0
        chi = 0.0
        tau = 1e-3
        eta = 2e-1
        c = 1.0

        self.topo = topo
        self.survey = survey
        self.sigma = sigma
        self.tau = tau
        self.eta = eta
        self.c = c
        self.chi = chi
        self.offset = offset
        self.frequencies = frequencies
        self.thicknesses = thicknesses
        self.nlayers = len(thicknesses) + 1

    def test_basic_properties(self):
        sim = fdem.Simulation1DLayered(
            survey=self.survey, thicknesses=self.thicknesses, topo=self.topo
        )

        # Number of filters
        self.assertEqual(sim.n_filter, sim._fhtfilt.base.size)

        # Layer depths
        depths = np.r_[0.0, -np.cumsum(self.thicknesses)]
        self.assertTrue(np.all(depths == sim.depth))

    def test_EM1DFDfwd_VMD_Halfspace(self):
        sigma_map = maps.ExpMap(nP=1)
        sim = fdem.Simulation1DLayered(
            survey=self.survey, sigmaMap=sigma_map, topo=self.topo
        )

        m_1D = np.array([np.log(self.sigma)])
        H = sim.dpred(m_1D)

        dip = MagneticDipoleHalfSpace(
            location=np.r_[0.0, 0.0, 0.0],
            orientation="z",
            frequency=self.frequencies,
            sigma=np.asarray(self.sigma),
            quasistatic=True,
        )
        H_analytic = np.squeeze(dip.magnetic_field(np.array([[self.offset, 0.0]])))
        Hx = H_analytic[:, 0]
        Hz = H_analytic[:, 2]
        H_analytic = np.c_[Hz.real, Hz.imag, Hx.real, Hx.imag].reshape(-1)

        err = np.linalg.norm(H - H_analytic) / np.linalg.norm(H_analytic)
        self.assertLess(err, 1e-5)

    def test_EM1DFDfwd_VMD_RealCond(self):
        sigma_map = maps.ExpMap(nP=self.nlayers)
        sim = fdem.Simulation1DLayered(
            survey=self.survey,
            thicknesses=self.thicknesses,
            sigmaMap=sigma_map,
            topo=self.topo,
        )

        m_1D = np.log(np.ones(self.nlayers) * self.sigma)
        H = sim.dpred(m_1D)

        dip = MagneticDipoleHalfSpace(
            location=np.r_[0.0, 0.0, 0.0],
            orientation="z",
            frequency=self.frequencies,
            sigma=np.asarray(self.sigma),
            quasistatic=True,
        )
        H_analytic = np.squeeze(dip.magnetic_field(np.array([[self.offset, 0.0]])))
        Hx = H_analytic[:, 0]
        Hz = H_analytic[:, 2]
        H_analytic = np.c_[Hz.real, Hz.imag, Hx.real, Hx.imag].reshape(-1)

        err = np.linalg.norm(H - H_analytic) / np.linalg.norm(H_analytic)
        self.assertLess(err, 1e-5)

    def test_EM1DFDfwd_VMD_ComplexCond(self):
        sigma_map = maps.IdentityMap(nP=self.nlayers)
        mu = mu_0 * np.ones(self.nlayers)
        tau = self.tau * np.ones(self.nlayers)
        c = self.c * np.ones(self.nlayers)
        eta = self.eta * np.ones(self.nlayers)

        sim = fdem.Simulation1DLayered(
            survey=self.survey,
            thicknesses=self.thicknesses,
            topo=self.topo,
            sigmaMap=sigma_map,
            eta=eta,
            tau=tau,
            c=c,
            mu=mu,
        )

        m_1D = self.sigma * np.ones(self.nlayers)
        H = sim.dpred(m_1D)

        sigmas = sim.compute_complex_sigma(self.frequencies)[0, :]

        H_analytic = []
        for sigma, frequency in zip(sigmas, self.frequencies):
            sig = np.real(sigma)
            eps = np.imag(sigma) / omega(frequency)
            dip = MagneticDipoleHalfSpace(
                location=np.r_[0.0, 0.0, 0.0],
                orientation="z",
                frequency=[frequency],
                sigma=sig,
                epsilon=eps,
                quasistatic=False,
            )
            hv = np.squeeze(dip.magnetic_field(np.array([[self.offset, 0.0]])))
            hx = hv[0]
            hz = hv[2]
            H_analytic.append([hz.real, hz.imag, hx.real, hx.imag])
        H_analytic = np.hstack(H_analytic)
        err = np.linalg.norm(H - H_analytic) / np.linalg.norm(H_analytic)
        self.assertTrue(err < 1e-2)

    def test_EM1DFDfwd_HMD_RealCond(self):
        src_location = np.array([0.0, 0.0, 100.0 + 1e-5])
        rx_location = np.array([self.offset, 0.0, 100.0 + 1e-5])
        frequencies = np.logspace(-1, 5, 61)

        # Receiver list
        receiver_list = []
        receiver_list.append(
            fdem.receivers.PointMagneticFieldSecondary(
                rx_location, orientation="z", component="real"
            )
        )
        receiver_list.append(
            fdem.receivers.PointMagneticFieldSecondary(
                rx_location, orientation="z", component="imag"
            )
        )

        source_list = []
        for frequency in frequencies:
            src = fdem.sources.MagDipole(
                receiver_list, frequency, src_location, orientation="x"
            )
            source_list.append(src)

        survey = fdem.Survey(source_list)

        sigma_map = maps.ExpMap(nP=self.nlayers)
        sim = fdem.Simulation1DLayered(
            survey=survey,
            thicknesses=self.thicknesses,
            sigmaMap=sigma_map,
            topo=self.topo,
        )

        m_1D = np.log(np.ones(self.nlayers) * self.sigma)
        Hz = sim.dpred(m_1D)

        dip = MagneticDipoleHalfSpace(
            location=np.r_[0.0, 0.0, 0.0],
            orientation="x",
            frequency=self.frequencies,
            sigma=np.asarray(self.sigma),
            quasistatic=True,
        )
        H_analytic = np.squeeze(dip.magnetic_field(np.array([[self.offset, 0.0]])))[
            :, 2
        ]
        H_analytic = np.c_[H_analytic.real, H_analytic.imag].reshape(-1)

        err = np.linalg.norm(Hz - H_analytic) / np.linalg.norm(H_analytic)
        self.assertLess(err, 1e-5)

    def test_EM1DFDfwd_CircularLoop_RealCond(self):
        src_location = np.array([0.0, 0.0, 100.0 + 1e-5])
        rx_location = np.array([0.0, 0.0, 100.0 + 1e-5])
        frequencies = np.logspace(-1, 5, 61)

        # Receiver list
        receiver_list = []
        receiver_list.append(
            fdem.receivers.PointMagneticFieldSecondary(
                rx_location, orientation="z", component="real"
            )
        )
        receiver_list.append(
            fdem.receivers.PointMagneticFieldSecondary(
                rx_location, orientation="z", component="imag"
            )
        )

        source_list = []
        for frequency in frequencies:
            src = fdem.sources.CircularLoop(
                receiver_list, frequency, src_location, radius=5.0
            )
            source_list.append(src)

        survey = fdem.Survey(source_list)

        sigma_map = maps.ExpMap(nP=self.nlayers)
        sim = fdem.Simulation1DLayered(
            survey=survey,
            thicknesses=self.thicknesses,
            sigmaMap=sigma_map,
            topo=self.topo,
        )

        m_1D = np.log(np.ones(self.nlayers) * self.sigma)
        Hz = sim.dpred(m_1D)

        hz = mag_field(self.frequencies, sigma=self.sigma, radius=5.0)
        H_analytic = np.c_[hz.real, hz.imag].reshape(-1)

        err = np.linalg.norm(Hz - H_analytic) / np.linalg.norm(H_analytic)
        self.assertLess(err, 1e-5)

    def test_EM1DFDfwd_CircularLoop_ComplexCond(self):
        src_location = np.array([0.0, 0.0, 100.0 + 1e-5])
        rx_location = np.array([0.0, 0.0, 100.0 + 1e-5])
        frequencies = np.logspace(-1, 5, 61)

        # Receiver list
        receiver_list = []
        receiver_list.append(
            fdem.receivers.PointMagneticFieldSecondary(
                rx_location, orientation="z", component="real"
            )
        )
        receiver_list.append(
            fdem.receivers.PointMagneticFieldSecondary(
                rx_location, orientation="z", component="imag"
            )
        )

        source_list = []
        for frequency in frequencies:
            src = fdem.sources.CircularLoop(
                receiver_list, frequency, src_location, radius=5.0
            )
            source_list.append(src)

        survey = fdem.Survey(source_list)

        sigma_map = maps.IdentityMap(nP=self.nlayers)
        mu = mu_0 * np.ones(self.nlayers)
        tau = self.tau * np.ones(self.nlayers)
        c = self.c * np.ones(self.nlayers)
        eta = self.eta * np.ones(self.nlayers)

        sim = fdem.Simulation1DLayered(
            survey=survey,
            thicknesses=self.thicknesses,
            topo=self.topo,
            sigmaMap=sigma_map,
            eta=eta,
            tau=tau,
            c=c,
            mu=mu,
        )

        m_1D = self.sigma * np.ones(self.nlayers)
        Hz = sim.dpred(m_1D)

        sigma_colecole = sim.compute_complex_sigma(self.frequencies)[0, :]
        hz = mag_field(self.frequencies, sigma=sigma_colecole, radius=5.0)
        H_analytic = np.c_[hz.real, hz.imag].reshape(-1)

        err = np.linalg.norm(Hz - H_analytic) / np.linalg.norm(H_analytic)

        self.assertLess(err, 1e-5)


class EM1D_FD_LineCurrentTest(unittest.TestCase):
    def setUp(self):
        x_path = np.array([-2, -2, 2, 2, -2])
        y_path = np.array([-1, 1, 1, -1, -1])
        frequencies = np.logspace(0, 4)

        wire_paths = np.c_[x_path, y_path, np.ones(5) * 0.5]
        source_list = []
        receiver_list = []
        receiver_location = np.array([9.28, 0.0, 0.45])
        receiver_orientation = "z"
        receiver_list.append(
            fdem.receivers.PointMagneticFieldSecondary(
                receiver_location,
                orientation=receiver_orientation,
                data_type="field",
                component="both",
            )
        )

        for freq in frequencies:
            source = fdem.sources.LineCurrent(receiver_list, freq, wire_paths)
            source_list.append(source)

        # Survey
        survey = fdem.Survey(source_list)
        background_conductivity = 1e-1
        layer_conductivity = 1e0
        sigma = np.ones(3) * background_conductivity
        sigma[1] = layer_conductivity
        thicknesses = np.array([20.0, 40.0])

        self.frequencies = frequencies
        self.survey = survey
        self.sigma = sigma
        self.thicknesses = thicknesses

    def test_with_empymod(self):
<<<<<<< HEAD

=======
        sigma_map = maps.ExpMap(nP=1)
>>>>>>> 6df1deae
        sim = fdem.Simulation1DLayered(
            survey=self.survey,
            sigmaMap=maps.IdentityMap(nP=3),
            thicknesses=self.thicknesses,
        )
        H = sim.dpred(self.sigma)

        def solution(res):
            EM_left = empymod.model.bipole(
                src=[-2, -2, -1, 1, -0.5, -0.5],  # El. bipole source; half of one side.
                rec=[9.28, 0, -0.45, 0, 90],  # Receiver at the origin, vertical.
                depth=np.r_[
                    0, np.cumsum(sim.thicknesses)
                ],  # Depth-model, adding air-interface.
                res=res,  # Provided resistivity model, adding air.
                freqtime=self.frequencies,  # Required frequencies.
                mrec=True,  # It is an el. source, but a magn. rec.
                strength=1,  # To account for 1 side of square loop.
                srcpts=3,  # Approx. the finite dip. with 3 points.
                htarg={"dlf": "key_101_2009"},  # Short filter, so fast.
                verb=0,
            )

            EM_right = empymod.model.bipole(
                src=[2, 2, 1, -1, -0.5, -0.5],  # El. bipole source; half of one side.
                rec=[9.28, 0, -0.45, 0, 90],  # Receiver at the origin, vertical.
                depth=np.r_[
                    0, np.cumsum(sim.thicknesses)
                ],  # Depth-model, adding air-interface.
                res=res,  # Provided resistivity model, adding air.
                freqtime=self.frequencies,  # Required frequencies.
                mrec=True,  # It is an el. source, but a magn. rec.
                strength=1,  # To account for 1 side of square loop.
                srcpts=3,  # Approx. the finite dip. with 3 points.
                htarg={"dlf": "key_101_2009"},  # Short filter, so fast.
                verb=0,
            )

            EM_top = empymod.model.bipole(
                src=[-2, 2, 1, 1, -0.5, -0.5],  # El. bipole source; half of one side.
                rec=[9.28, 0, -0.45, 0, 90],  # Receiver at the origin, vertical.
                depth=np.r_[
                    0, np.cumsum(sim.thicknesses)
                ],  # Depth-model, adding air-interface.
                res=res,  # Provided resistivity model, adding air.
                freqtime=self.frequencies,  # Required frequencies.
                mrec=True,  # It is an el. source, but a magn. rec.
                strength=2,  # To account for 2 sides of square loop.
                srcpts=3,  # Approx. the finite dip. with 3 points.
                htarg={"dlf": "key_101_2009"},  # Short filter, so fast.
                verb=0,
            )
            EM = EM_left + EM_right + EM_top
            return EM

        res = np.r_[2e14, 1.0 / sim.sigma]
        resBG = np.ones(4) * 2e14
        EM = solution(res) - solution(resBG)
        H_analytic = np.c_[EM.real, EM.imag].reshape(-1)

        err = np.linalg.norm(H - H_analytic) / np.linalg.norm(H_analytic)
        self.assertLess(err, 1e-4)


if __name__ == "__main__":
    unittest.main()<|MERGE_RESOLUTION|>--- conflicted
+++ resolved
@@ -484,11 +484,6 @@
         self.thicknesses = thicknesses
 
     def test_with_empymod(self):
-<<<<<<< HEAD
-
-=======
-        sigma_map = maps.ExpMap(nP=1)
->>>>>>> 6df1deae
         sim = fdem.Simulation1DLayered(
             survey=self.survey,
             sigmaMap=maps.IdentityMap(nP=3),
