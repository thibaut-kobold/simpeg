--- conflicted
+++ resolved
@@ -1,25 +1,10 @@
 import shutil
 import unittest
-<<<<<<< HEAD
-=======
-import SimPEG.dask  # noqa: F401
-from SimPEG import (
-    directives,
-    maps,
-    inverse_problem,
-    optimization,
-    data_misfit,
-    inversion,
-    utils,
-    regularization,
-)
-
->>>>>>> ae255b98
 
 import numpy as np
 from discretize.utils import mesh_builder_xyz, refine_tree_xyz
 
-import SimPEG.dask
+import SimPEG.dask  # noqa: F401
 from SimPEG import data_misfit, directives, inverse_problem, inversion, maps, optimization, regularization, utils
 from SimPEG.potential_fields import magnetics as mag
 
