# -*- coding: utf-8 -*-
#
# SimPEG documentation build configuration file, created by
# sphinx-quickstart on Fri Aug 30 18:42:44 2013.
#
# This file is execfile()d with the current directory set to its containing dir.
#
# Note that not all possible configuration values are present in this
# autogenerated file.
#
# All configuration values have a default; values that are commented out
# serve to show the default.

import sys
import os

# If extensions (or modules to document with autodoc) are in another directory,
# add these directories to sys.path here. If the directory is relative to the
# documentation root, use os.path.abspath to make it absolute, like shown here.
#sys.path.insert(0, os.path.abspath('.'))

sys.path.append(os.path.abspath('../'))
sys.path.append(os.path.abspath('./_ext'))

# -- General configuration -----------------------------------------------------

# If your documentation needs a minimal Sphinx version, state it here.
#needs_sphinx = '1.0'

# Add any Sphinx extension module names here, as strings. They can be extensions
# coming with Sphinx (named 'sphinx.ext.*') or your custom ones.
extensions = [
    'sphinx.ext.todo',
    'sphinx.ext.mathjax',
    'sphinx.ext.viewcode',
    'sphinx.ext.autodoc',
    'sphinx.ext.intersphinx',
    'matplotlib.sphinxext.plot_directive',
    'sphinx_gallery.gen_gallery',
    'edit_on_github',
]

# Add any paths that contain templates here, relative to this directory.
templates_path = ['_templates']

# The suffix of source filenames.
source_suffix = '.rst'

# The encoding of source files.
#source_encoding = 'utf-8-sig'

# The master toctree document.
master_doc = 'index'

# General information about the project.
project = u'SimPEG'
copyright = u'2013 - 2017, SimPEG Team, http://simpeg.xyz'

# The version info for the project you're documenting, acts as replacement for
# |version| and |release|, also used in various other places throughout the
# built documents.
#
# The short X.Y version.
version = '0.7.1'
# The full version, including alpha/beta/rc tags.
release = '0.7.1'

# The language for content autogenerated by Sphinx. Refer to documentation
# for a list of supported languages.
#language = None

# There are two options for replacing |today|: either, you set today to some
# non-false value, then it is used:
#today = ''
# Else, today_fmt is used as the format for a strftime call.
#today_fmt = '%B %d, %Y'

# List of patterns, relative to source directory, that match files and
# directories to ignore when looking for source files.
exclude_patterns = ['_build']

linkcheck_ignore = [
    'http://math.lanl.gov/~mac/papers/numerics/HS99B.pdf',
    'http://wiki.python.org/moin/NumericAndScientific',
    'http://wiki.python.org/moin/PythonEditors',
    'http://docs.scipy.org/doc/numpy/reference/generated/numpy.array.html#numpy.array',
    'http://dx.doi.org/10.1016/j.cageo.2015.09.015',
    'http://www-users.cs.umn.edu/~saad/PDF/umsi-2005-082.pdf',
    'https://www.ngdc.noaa.gov/',
]

linkcheck_retries = 3
linkcheck_timeout = 500

# The reST default role (used for this markup: `text`) to use for all documents.
#default_role = None

# If true, '()' will be appended to :func: etc. cross-reference text.
#add_function_parentheses = True

# If true, the current module name will be prepended to all description
# unit titles (such as .. function::).
#add_module_names = True

# If true, sectionauthor and moduleauthor directives will be shown in the
# output. They are ignored by default.
#show_authors = False

# The name of the Pygments (syntax highlighting) style to use.
pygments_style = 'sphinx'

# A list of ignored prefixes for module index sorting.
#modindex_common_prefix = []

# -- Edit on Github Extension ---------------------------------------------

edit_on_github_project = 'simpeg/simpeg'
edit_on_github_branch = 'master/docs'
check_meta = False

# -- Options for HTML output ---------------------------------------------------

# The theme to use for HTML and HTML Help pages.  See the documentation for
# a list of builtin themes.
try:
    import sphinx_rtd_theme
    html_theme = 'sphinx_rtd_theme'
    html_theme_path = [sphinx_rtd_theme.get_html_theme_path()]
    pass
except Exception, e:
    html_theme = 'default'

# Theme options are theme-specific and customize the look and feel of a theme
# further.  For a list of options available for each theme, see the
# documentation.
#html_theme_options = {}

# Add any paths that contain custom themes here, relative to this directory.
#html_theme_path = []

# The name for this set of Sphinx documents.  If None, it defaults to
# "<project> v<release> documentation".
#html_title = None

# A shorter title for the navigation bar.  Default is the same as html_title.
#html_short_title = None

# The name of an image file (relative to this directory) to place at the top
# of the sidebar.
#html_logo = None

# The name of an image file (within the static path) to use as favicon of the
# docs.  This file should be a Windows icon file (.ico) being 16x16 or 32x32
# pixels large.
html_favicon = './images/logo-block.ico'

# Add any paths that contain custom static files (such as style sheets) here,
# relative to this directory. They are copied after the builtin static files,
# so a file named "default.css" will overwrite the builtin "default.css".
html_static_path = []

# If not '', a 'Last updated on:' timestamp is inserted at every page bottom,
# using the given strftime format.
#html_last_updated_fmt = '%b %d, %Y'

# If true, SmartyPants will be used to convert quotes and dashes to
# typographically correct entities.
#html_use_smartypants = True

# Custom sidebar templates, maps document names to template names.
#html_sidebars = {}

# Additional templates that should be rendered to pages, maps page names to
# template names.
#html_additional_pages = {}

# If false, no module index is generated.
#html_domain_indices = True

# If false, no index is generated.
#html_use_index = True

# If true, the index is split into individual pages for each letter.
#html_split_index = False

# If true, links to the reST sources are added to the pages.
#html_show_sourcelink = True

# If true, "Created using Sphinx" is shown in the HTML footer. Default is True.
#html_show_sphinx = True

# If true, "(C) Copyright ..." is shown in the HTML footer. Default is True.
html_show_copyright = False

# If true, an OpenSearch description file will be output, and all pages will
# contain a <link> tag referring to it.  The value of this option must be the
# base URL from which the finished HTML is served.
#html_use_opensearch = ''

# This is the file name suffix for HTML files (e.g. ".xhtml").
#html_file_suffix = None

# Output file base name for HTML help builder.
htmlhelp_basename = 'SimPEGdoc'


# -- Options for LaTeX output --------------------------------------------------

latex_elements = {
# The paper size ('letterpaper' or 'a4paper').
#'papersize': 'letterpaper',

# The font size ('10pt', '11pt' or '12pt').
#'pointsize': '10pt',

# Additional stuff for the LaTeX preamble.
#'preamble': '',
}

# Grouping the document tree into LaTeX files. List of tuples
# (source start file, target name, title, author, documentclass [howto/manual]).
latex_documents = [
  ('index', 'SimPEG.tex', u'SimPEG Documentation',
   u'SimPEG Team', 'manual'),
]

# The name of an image file (relative to this directory) to place at the top of
# the title page.
#latex_logo = None

# For "manual" documents, if this is true, then toplevel headings are parts,
# not chapters.
#latex_use_parts = False

# If true, show page references after internal links.
#latex_show_pagerefs = False

# If true, show URL addresses after external links.
#latex_show_urls = False

# Documents to append as an appendix to all manuals.
#latex_appendices = []

# If false, no module index is generated.
#latex_domain_indices = True


# -- Options for manual page output --------------------------------------------

# One entry per manual page. List of tuples
# (source start file, name, description, authors, manual section).
man_pages = [
    ('index', 'simpeg', u'SimPEG Documentation',
     [u'SimPEG Team'], 1)
]

# If true, show URL addresses after external links.
#man_show_urls = False

# Intersphinx
intersphinx_mapping = {
    'python': ('https://docs.python.org/3/', None),
    'numpy': ('https://docs.scipy.org/doc/numpy/', None),
    'scipy': ('https://docs.scipy.org/doc/scipy/reference/', None),
    'matplotlib': ('http://matplotlib.org/', None),
    'properties': ('http://propertiespy.readthedocs.io/en/latest/', None)
}


# -- Options for Texinfo output ------------------------------------------------

# Grouping the document tree into Texinfo files. List of tuples
# (source start file, target name, title, author,
#  dir menu entry, description, category)
texinfo_documents = [
  ('index', 'SimPEG', u'SimPEG Documentation',
   u'SimPEG Team', 'SimPEG', 'Simulation and parameter estimation in geophyiscs.',
   'Miscellaneous'),
]


# Sphinx Gallery
sphinx_gallery_conf = {
    # path to your examples scripts
    'examples_dirs' : '../examples',
    'gallery_dirs'  : 'content/examples',
    'backreferences_dir' : False
}


# Documents to append as an appendix to all manuals.
#texinfo_appendices = []

# If false, no module index is generated.
#texinfo_domain_indices = True

# How to display URL addresses: 'footnote', 'no', or 'inline'.
#texinfo_show_urls = 'footnote'

autodoc_member_order = 'bysource'


def supress_nonlocal_image_warn():
    import sphinx.environment
    sphinx.environment.BuildEnvironment.warn_node = _supress_nonlocal_image_warn


def _supress_nonlocal_image_warn(self, msg, node, **kwargs):
    from docutils.utils import get_source_line

    if not msg.startswith('nonlocal image URI found:'):
        self._warnfunc(msg, '{0!s}:{1!s}'.format(*get_source_line(node)))

supress_nonlocal_image_warn()

# http://stackoverflow.com/questions/11417221/sphinx-autodoc-gives-warning-pyclass-reference-target-not-found-type-warning

nitpick_ignore = [
    ('py:class', 'IdentityMap'),
    ('py:class', 'BaseSurvey'),
    ('py:class', 'BaseSrc'),
    ('py:class', 'BaseRx'),
    ('py:class', 'Survey'),
    ('py:class', 'FieldsFDEM'),
    ('py:class', 'Fields3D_e'),
    ('py:class', 'Fields3D_b'),
    ('py:class', 'Fields3D_j'),
    ('py:class', 'Fields3D_h'),
    ('py:class', 'SurveyTDEM'),
    ('py:class', 'SrcTDEM'),
    ('py:class', 'FieldsTDEM'),
    ('py:class', 'EMPropMap'),
    ('py:class', 'Data'),
    ('py:class', 'SurveyDC'),
    ('py:class', 'BaseMTFields'),
    ('py:class', 'SolverLU'),
    ('py:class', 'BaseMagSurvey'),
    ('py:class', 'BaseMagMap'),
    ('py:class', 'Fields_CC'),
    ('py:class', 'FieldsDC'),
    ('py:class', 'Fields_N'),
    ('py:class', 'Survey_ky'),
    ('py:class', 'Fields_ky'),
    ('py:class', 'Fields_ky_CC'),
    ('py:class', 'Fields_ky_N'),
    ('py:class', 'BaseNSEMFields'),
    ('py:class', 'Fields1D_ePrimSec'),
    ('py:class', 'Fields1D_eTotal'),
    ('py:class', 'Fields3D_ePrimSec'),
    ('py:class', 'BaseNSEMSrc'),
    ('py:class', 'SimPEG.EM.NSEM.Utils.plotUtils.DataNSEMPlotMethods'),
    ('py:class', 'DataNSEMPlotMethods'),
    ('py:class', 'RichardsMap'),
    ('py:class', 'SimPEG.Props.HasModel'),
    ('py:class', 'BaseFDEMSrc'),
    ('py:class', 'BaseTDEMSrc'),
    ('py:class', 'properties.Model'),
    ('py:class', 'properties.PhysicalProperty'),
    ('py:func', 'discretize.utils.meshutils.meshTensor'),
    ('py:class', 'SimPEG.Regularization.BaseRegularization'),
    ('py:func', 'discretize.utils.meshutils.meshTensor'),
    ('py:class', 'properties.base.HasProperties'),
    ('py:class', 'properties.base.base.HasProperties'),
<<<<<<< HEAD

=======
    ('py:class', 'properties.Boolean')
>>>>>>> 9c84e0fb
]<|MERGE_RESOLUTION|>--- conflicted
+++ resolved
@@ -361,9 +361,5 @@
     ('py:func', 'discretize.utils.meshutils.meshTensor'),
     ('py:class', 'properties.base.HasProperties'),
     ('py:class', 'properties.base.base.HasProperties'),
-<<<<<<< HEAD
-
-=======
     ('py:class', 'properties.Boolean')
->>>>>>> 9c84e0fb
 ]